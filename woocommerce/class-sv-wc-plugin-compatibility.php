--- conflicted
+++ resolved
@@ -47,137 +47,27 @@
 	/**
 	 * Get the WC Order instance for a given order ID or order post
 	 *
-<<<<<<< HEAD
 	 * Introduced in WC 2.2 as part of the Order Factory so the 2.1 version is
 	 * not an exact replacement.
 	 *
 	 * If no param is passed, it will use the global post. Otherwise pass an
 	 * the order post ID or post object.
 	 *
-	 * @since 2.2-1
+	 * @since 2.2.0-1
 	 * @param bool|int|string|\WP_Post $the_order
 	 * @return bool|\WC_Order
 	 */
 	public static function wc_get_order( $the_order = false ) {
-=======
-	 * @since 2.0.0
-	 * @param string $label the label to display
-	 * @return string the label to display
-	 */
-	public static function wc_attribute_label( $label ) {
-
-		if ( self::is_wc_version_gte_2_1() ) {
-			return wc_attribute_label( $label );
-		} else {
-			global $woocommerce;
-			return $woocommerce->attribute_label( $label );
-		}
-	}
-
-
-	/**
-	 * Compatibility function to add and store a notice
-	 *
-	 * @since 2.0.0
-	 * @param string $message The text to display in the notice.
-	 * @param string $notice_type The singular name of the notice type - either error, success or notice. [optional]
-	 */
-	public static function wc_add_notice( $message, $notice_type = 'success' ) {
-
-		if ( self::is_wc_version_gte_2_1() ) {
-			wc_add_notice( $message, $notice_type );
-		} else {
-			global $woocommerce;
-
-			if ( 'error' == $notice_type ) {
-				$woocommerce->add_error( $message );
-			} else {
-				$woocommerce->add_message( $message );
-			}
-		}
-	}
-
-
-	/**
-	 * Prints messages and errors which are stored in the session, then clears them.
-	 *
-	 * @since 2.0.0
-	 */
-	public static function wc_print_notices() {
-
-		if ( self::is_wc_version_gte_2_1() ) {
-			wc_print_notices();
-		} else {
-			global $woocommerce;
-			$woocommerce->show_messages();
-		}
-	}
-
-
-	/**
-	 * Compatibility function to queue some JavaScript code to be output in the footer.
-	 *
-	 * @since 2.0.0
-	 * @param string $code javascript
-	 */
-	public static function wc_enqueue_js( $code ) {
-
-		if ( self::is_wc_version_gte_2_1() ) {
-			wc_enqueue_js( $code );
-		} else {
-			global $woocommerce;
-			$woocommerce->add_inline_js( $code );
-		}
-	}
-
-
-	/**
-	 * Forces the provided $content url to https protocol
-	 *
-	 * @since 2.0.0
-	 * @param string $content the url
-	 * @return string the url with https protocol
-	 */
-	public static function force_https_url( $content ) {
-
-		if ( self::is_wc_version_gte_2_1() ) {
-			return WC_HTTPS::force_https_url( $content );
-		} else {
-			global $woocommerce;
-			return $woocommerce->force_ssl( $content );
-		}
-	}
->>>>>>> 8f8ad9c1
-
-		if ( self::is_wc_version_gte_2_2() ) {
-
-<<<<<<< HEAD
+
+		if ( self::is_wc_version_gte_2_2() ) {
+
 			return wc_get_order( $the_order );
-=======
-	/**
-	 * Returns true if on the pay page, false otherwise
-	 *
-	 * @since 2.0.0
-	 * @return boolean true if on the pay page, false otherwise
-	 */
-	public static function is_checkout_pay_page() {
->>>>>>> 8f8ad9c1
 
 		} else {
 
 			global $post;
 
-<<<<<<< HEAD
 			if ( false === $the_order ) {
-=======
-	/**
-	 * Returns the checkout pay page URL
-	 *
-	 * @since 2.1.0
-	 * @return string checkout pay page URL
-	 */
-	public static function get_checkout_pay_page_url() {
->>>>>>> 8f8ad9c1
 
 				$order_id = $post->ID;
 
@@ -187,172 +77,8 @@
 
 			} elseif ( is_numeric( $the_order ) ) {
 
-<<<<<<< HEAD
 				$order_id = $the_order;
 			}
-=======
-	/**
-	 * Returns the order_id if on the checkout pay page
-	 *
-	 * @since 2.0.0
-	 * @return int order identifier
-	 */
-	public static function get_checkout_pay_page_order_id() {
-
-		if ( self::is_wc_version_gte_2_1() ) {
-			global $wp;
-			return isset( $wp->query_vars['order-pay'] ) ? absint( $wp->query_vars['order-pay'] ) : 0;
-		} else {
-			if ( isset( $_GET['order_id'] ) ) {
-				// on the Pay page gateway selection version, there is an order_id param
-				return absint( $_GET['order_id'] );
-			} elseif ( isset( $_GET['order'] ) ) {
-				// on the Pay page for a single gateway, there is an order param with the order id
-				return absint( $_GET['order'] );
-			} else {
-				return 0;
-			}
-		}
-	}
-
-
-	/**
-	 * Returns the total shipping cost for the given order
-	 *
-	 * @since 2.0.0
-	 * @param WC_Order $order
-	 * @return float the shipping total
-	 */
-	public static function get_total_shipping( $order ) {
-
-		if ( self::is_wc_version_gte_2_1() ) {
-			return $order->get_total_shipping();
-		} else {
-			return $order->get_shipping();
-		}
-	}
-
-
-	/**
-	 * Returns the value of the custom field named $name, if any.  $name should
-	 * not have a leading underscore
-	 *
-	 * @since 2.0.0
-	 * @param WC_Order $order WC Order object
-	 * @param string $name meta key name without a leading underscore
-	 * @return string|mixed order custom field value for field named $name
-	 */
-	public static function get_order_custom_field( $order, $name ) {
-
-		if ( self::is_wc_version_gte_2_1() ) {
-			return isset( $order->$name ) ? $order->$name : '';
-		} else {
-			return isset( $order->order_custom_fields[ '_' . $name ][0] ) ? $order->order_custom_fields[ '_' . $name ][0] : '';
-		}
-	}
-
-
-	/**
-	 * Sets WooCommerce messages
-	 *
-	 * @since 2.0.0
-	 */
-	public static function set_messages() {
-
-		if ( self::is_wc_version_gte_2_1() ) {
-			// no-op in WC 2.1+
-		} else {
-			global $woocommerce;
-			$woocommerce->set_messages();
-		}
-	}
-
-
-	/**
-	 * Returns a new instance of the woocommerce logger
-	 *
-	 * @since 2.0.0
-	 * @return object logger
-	 */
-	public static function new_wc_logger() {
-
-		if ( self::is_wc_version_gte_2_1() ) {
-			return new WC_Logger();
-		} else {
-			global $woocommerce;
-			return $woocommerce->logger();
-		}
-	}
-
-
-	/**
-	 * Returns the admin configuration url for the gateway with class name
-	 * $gateway_class_name
-	 *
-	 * @since 2.0.0
-	 * @param string $gateway_class_name the gateway class name
-	 * @return string admin configuration url for the gateway
-	 */
-	public static function get_payment_gateway_configuration_url( $gateway_class_name ) {
-
-		if ( self::is_wc_version_gte_2_1() ) {
-			return admin_url( 'admin.php?page=wc-settings&tab=checkout&section=' . strtolower( $gateway_class_name ) );
-		} else {
-			return admin_url( 'admin.php?page=woocommerce_settings&tab=payment_gateways&section=' . $gateway_class_name );
-		}
-	}
-
-
-	/**
-	 * Returns true if the current page is the admin configuration page for the
-	 * gateway with class name $gateway_class_name
-	 *
-	 * @since 2.0.0
-	 * @param string $gateway_class_name the gateway class name
-	 * @return boolean true if the current page is the admin configuration page for the gateway
-	 */
-	public static function is_payment_gateway_configuration_page( $gateway_class_name ) {
-
-		if ( self::is_wc_version_gte_2_1() ) {
-			return isset( $_GET['page'] ) && 'wc-settings' == $_GET['page'] &&
-				isset( $_GET['tab'] ) && 'checkout' == $_GET['tab'] &&
-				isset( $_GET['section'] ) && strtolower( $gateway_class_name ) == $_GET['section'];
-		} else {
-			return isset( $_GET['page'] ) && 'woocommerce_settings' == $_GET['page'] &&
-				isset( $_GET['tab'] ) && 'payment_gateways' == $_GET['tab'] &&
-				isset( $_GET['section'] ) && $gateway_class_name == $_GET['section'];
-		}
-	}
-
-
-	/**
-	 * Returns the admin configuration url for the shipping method with class name
-	 * $gateway_class_name
-	 *
-	 * @since 2.0.0
-	 * @param string $shipping_method_class_name the shipping method class name
-	 * @return string admin configuration url for the shipping method
-	 */
-	public static function get_shipping_method_configuration_url( $shipping_method_class_name ) {
-
-		if ( self::is_wc_version_gte_2_1() ) {
-			return admin_url( 'admin.php?page=wc-settings&tab=shipping&section=' . strtolower( $shipping_method_class_name ) );
-		} else {
-			return admin_url( 'admin.php?page=woocommerce_settings&tab=shipping&section=' . $shipping_method_class_name );
-		}
-	}
-
-
-	/**
-	 * Returns true if the current page is the admin configuration page for the
-	 * shipping method with class name $shipping_method_class_name
-	 *
-	 * @since 2.0.0
-	 * @param string $shipping_method_class_name the shipping method class name
-	 * @return boolean true if the current page is the admin configuration page for the shipping method
-	 */
-	public static function is_shipping_method_configuration_page( $shipping_method_class_name ) {
->>>>>>> 8f8ad9c1
 
 			return new WC_Order( $order_id );
 		}
@@ -364,59 +90,9 @@
 	 * for order statuses to the `shop_order_status` taxonomy query arg used by
 	 * WC 2.1
 	 *
-<<<<<<< HEAD
-	 * @since 2.2-1
+	 * @since 2.2.0-1
 	 * @param array $args WP_Query args
 	 * @return array
-=======
-	 * Sanitize, remove locale formatting, and optionally round + trim off zeros
-	 *
-	 * @since 2.0.0
-	 * @param  float|string $number Expects either a float or a string with a decimal separator only (no thousands)
-	 * @param  mixed $dp number of decimal points to use, blank to use woocommerce_price_num_decimals, or false to avoid all rounding.
-	 * @param  boolean $trim_zeros from end of string
-	 * @return string
-	 */
-	public static function wc_format_decimal( $number, $dp = false, $trim_zeros = false ) {
-
-		if ( self::is_wc_version_gte_2_1() ) {
-			return wc_format_decimal( $number, $dp, $trim_zeros );
-		} else {
-			return woocommerce_format_total( $number );
-		}
-	}
-
-
-	/**
-	 * Get the count of notices added, either for all notices (default) or for one particular notice type specified
-	 * by $notice_type.
-	 *
-	 * @since 2.0.0
-	 * @param string $notice_type The name of the notice type - either error, success or notice. [optional]
-	 * @return int the notice count
-	 */
-	public static function wc_notice_count( $notice_type = '' ) {
-
-		if ( self::is_wc_version_gte_2_1() ) {
-			return wc_notice_count( $notice_type );
-		} else {
-			global $woocommerce;
-
-			if ( 'error' == $notice_type ) {
-				return $woocommerce->error_count();
-			} else {
-				return $woocommerce->message_count();
-			}
-		}
-	}
-
-
-	/**
-	 * Returns the array of shipping methods chosen during checkout
-	 *
-	 * @since 2.0.0
-	 * @return array of chosen shipping method ids
->>>>>>> 8f8ad9c1
 	 */
 	public static function backport_order_status_query_args( $args ) {
 
@@ -425,20 +101,7 @@
 			// convert post status arg to taxonomy query compatible with WC 2.1
 			if ( ! empty( $args['post_status'] ) ) {
 
-<<<<<<< HEAD
 				$order_statuses = array();
-=======
-	/**
-	 * Returns an array of shipping methods used for the order.  This is analogous
-	 * to but not a precise replacement for WC_Order::get_shipping_methods(), just
-	 * because there can't be a direct equivalent for pre WC 2.1
-	 *
-	 * @since 2.0.0
-	 * @param WC_Order $order
-	 * @return array of shipping method ids for $order
-	 */
-	public static function get_shipping_method_ids( $order ) {
->>>>>>> 8f8ad9c1
 
 				foreach ( (array) $args['post_status'] as $order_status ) {
 
@@ -456,198 +119,18 @@
 
 				$args['tax_query'] = array_merge( isset( $args['tax_query'] ) ? $args['tax_query'] : array(), $tax_query );
 			}
-<<<<<<< HEAD
-=======
-
-			return $shipping_method_ids;
-		}
-
-		return array();
-	}
-
-
-	/**
-	 * Returns true if the order has the given shipping method
-	 *
-	 * @since 2.0.0
-	 * @param WC_Order $order
-	 * @param string $method_id
-	 * @return boolean true if $order is shipped by $method_id
-	 */
-	public static function has_shipping_method( $order, $method_id ) {
-
-		if ( self::get_order_custom_field( $order, 'shipping_method' ) ) {
-			// pre WC 2.1 data
-			return $method_id == self::get_order_custom_field( $order, 'shipping_method' );
-		} elseif ( self::is_wc_version_gte_2_1() ) {
-			return $order->has_shipping_method( $method_id );
-		}
-
-		// default
-		return false;
-	}
-
-
-	/**
-	 * Compatibility function to use the new WC_Admin_Meta_Boxes class for the save_errors() function
-	 *
-	 * @since 2.0.0
-	 * @return callback old save_errors function or new class
-	 */
-	public static function save_errors() {
-
-		if ( self::is_wc_version_gte_2_1() ) {
-				WC_Admin_Meta_Boxes::save_errors();
-		} else {
-				woocommerce_meta_boxes_save_errors();
-		}
-	}
-
-
-	/**
-	 * Get coupon types.
-	 *
-	 * @since 2.0.0
-	 * @return array of coupon types
-	 */
-	public static function wc_get_coupon_types() {
-
-		if ( self::is_wc_version_gte_2_1() ) {
-			return wc_get_coupon_types();
-		} else {
-			global $woocommerce;
-			return $woocommerce->get_coupon_discount_types();
-		}
-	}
-
-
-	/**
-	 * Gets a product meta field value, regardless of product type
-	 *
-	 * @since 2.0.0
-	 * @param WC_Product $product the product
-	 * @param string $field_name the field name
-	 * @return mixed meta value
-	 */
-	public static function get_product_meta( $product, $field_name ) {
-
-		// even in WC >= 2.0 product variations still use the product_custom_fields array apparently
-		if ( $product->variation_id && isset( $product->product_custom_fields[ '_' . $field_name ][0] ) && '' !== $product->product_custom_fields[ '_' . $field_name ][0] ) {
-			return $product->product_custom_fields[ '_' . $field_name ][0];
-		}
-
-		// use magic __get
-		return $product->$field_name;
-	}
-
-
-	/**
-	 * Format the price with a currency symbol.
-	 *
-	 * @since 2.0.0
-	 * @param float $price the price
-	 * @param array $args (default: array())
-	 * @return string formatted price
-	 */
-	public static function wc_price( $price, $args = array() ) {
-
-		if ( self::is_wc_version_gte_2_1() ) {
-			return wc_price( $price, $args );
-		} else {
-			return woocommerce_price( $price, $args );
->>>>>>> 8f8ad9c1
-		}
-
-<<<<<<< HEAD
+		}
+
 		return $args;
-=======
-
-	/**
-	 * WooCommerce Shortcode wrapper
-	 *
-	 * @since 2.0.0
-	 * @param mixed $function shortcode callback
-	 * @param array $atts (default: array())
-	 * @param array $wrapper array of wrapper options (class, before, after)
-	 * @return string
-	 */
-	public static function shortcode_wrapper(
-		$function,
-		$atts = array(),
-		$wrapper = array(
-			'class' => 'woocommerce',
-			'before' => null,
-			'after' => null
-		) ) {
-
-		if ( self::is_wc_version_gte_2_1() ) {
-			return WC_Shortcodes::shortcode_wrapper( $function, $atts, $wrapper );
-		} else {
-			global $woocommerce;
-			return $woocommerce->shortcode_wrapper( $function, $atts, $wrapper );
-		}
->>>>>>> 8f8ad9c1
 	}
 
 
 	/**
 	 * Get the user ID for an order
 	 *
-<<<<<<< HEAD
-	 * @since 2.2-1
+	 * @since 2.2.0-1
 	 * @param \WC_Order $order
 	 * @return int
-=======
-	 * @since 2.0.0
-	 * @param string $template_name
-	 * @param array $args
-	 * @param string $template_path
-	 * @param string $default_path
-	 */
-	public static function wc_get_template( $template_name, $args = array(), $template_path = '', $default_path = '' ) {
-
-		if ( self::is_wc_version_gte_2_1() ) {
-
-			wc_get_template( $template_name, $args, $template_path, $default_path );
-
-		} else {
-
-			woocommerce_get_template( $template_name, $args, $template_path, $default_path );
-		}
-	}
-
-
-	/**
-	 * Compatibility for the woocommerce_date_format() function which is soft-deprecated in 2.1+
-	 *
-	 * @since 2.0.0
-	 * @return string date format
-	 */
-	public static function wc_date_format() {
-
-		return self::is_wc_version_gte_2_1() ? wc_date_format() : woocommerce_date_format();
-	}
-
-
-	/**
-	 * Compatibility for the woocommerce_time_format() function which is soft-deprecated in 2.1+
-	 *
-	 * @since 2.0.0
-	 * @return string time format
-	 */
-	public static function wc_time_format() {
-
-		return self::is_wc_version_gte_2_1() ? wc_time_format() : woocommerce_time_format();
-	}
-
-
-	/**
-	 * Compatibility for the wc_timezone_string() function, which only
-	 * exists in 2.1+
-	 *
-	 * @since 2.0.0
-	 * @return string a valid PHP timezone string for the site
->>>>>>> 8f8ad9c1
 	 */
 	public static function get_order_user_id( WC_Order $order ) {
 
@@ -665,17 +148,9 @@
 	/**
 	 * Get the user for an order
 	 *
-<<<<<<< HEAD
-	 * @since 2.2-1
+	 * @since 2.2.0-1
 	 * @param \WC_Order $order
 	 * @return bool|WP_User
-=======
-	 * Note these functions have been refactored in the WC_Admin_Settings class in 2.1+,
-	 * so plugins targeting those versions can safely use WC_Admin_Settings::output_fields()
-	 * and WC_Admin_Settings::save_fields instead
-	 *
-	 * @since 2.0.0
->>>>>>> 8f8ad9c1
 	 */
 	public static function get_order_user( WC_Order $order ) {
 
@@ -683,35 +158,7 @@
 
 			return $order->get_user();
 
-<<<<<<< HEAD
-		} else {
-=======
-	/**
-	 * Returns true if the current page is the admin general configuration page
-	 *
-	 * @since 2.0.0
-	 * @return boolean true if the current page is the admin general configuration page
-	 */
-	public static function is_general_configuration_page() {
-
-		if ( self::is_wc_version_gte_2_1() ) {
-			return isset( $_GET['page'] ) && 'wc-settings' == $_GET['page'] &&
-				( ! isset( $_GET['tab'] ) || 'general' == $_GET['tab'] );
-		} else {
-			return isset( $_GET['page'] ) && 'woocommerce_settings' == $_GET['page'] &&
-				( ! isset( $_GET['tab'] ) || 'general' == $_GET['tab'] );
-		}
-	}
-
-
-	/**
-	 * Returns the admin configuration url for the admin general configuration page
-	 *
-	 * @since 2.0.0
-	 * @return string admin configuration url for the admin general configuration page
-	 */
-	public static function get_general_configuration_url() {
->>>>>>> 8f8ad9c1
+		} else {
 
 			return self::get_order_user_id( $order ) ? get_user_by( 'id', self::get_order_user_id( $order ) ) : false;
 		}
@@ -721,34 +168,12 @@
 	/**
 	 * Get the WC Product instance for a given product ID or post
 	 *
-<<<<<<< HEAD
 	 * get_product() is soft-deprecated in WC 2.2
 	 *
+	 * @since 2.2.0-1
 	 * @param bool|int|string|\WP_Post $the_product
 	 * @param array $args
 	 * @return WC_Product
-=======
-	 * @since 2.0.0
-	 * @return int order identifier
-	 */
-	public static function get_checkout_order_received_order_id() {
-
-		if ( self::is_wc_version_gte_2_1() ) {
-			global $wp;
-			return isset( $wp->query_vars['order-received'] ) ? absint( $wp->query_vars['order-received'] ) : 0;
-		} else {
-			return isset( $_GET['order'] ) ? absint( $_GET['order'] ) : 0;
-		}
-	}
-
-
-	/**
-	 * Generates a URL for the thanks page (order received)
-	 *
-	 * @since 2.0.0
-	 * @param WC_Order $order
-	 * @return string url to thanks page
->>>>>>> 8f8ad9c1
 	 */
 	public static function wc_get_product( $the_product = false, $args = array() ) {
 
@@ -784,11 +209,7 @@
 	 *
 	 * Backports the get_formatted() method to WC 2.1
 	 *
-<<<<<<< HEAD
-	 * @since 2.2
-=======
 	 * @since 2.2.0
->>>>>>> 8f8ad9c1
 	 * @see WC_Order_Item_Meta::get_formatted()
 	 * @param \WC_Order_Item_Meta $item_meta order item meta class instance
 	 * @param string $hide_prefix exclude meta when key is prefixed with this, defaults to `_`
@@ -855,66 +276,28 @@
 	/**
 	 * Get the full path to the log file for a given $handle
 	 *
-<<<<<<< HEAD
-	 * @since 2.2-1
+	 * @since 2.2.0-1
 	 * @param string $handle log handle
 	 * @return string
-=======
-	 * @since 2.0.0
+	 */
+	public static function wc_get_log_file_path( $handle ) {
+
+		if ( self::is_wc_version_gte_2_2() ) {
+
+			return wc_get_log_file_path( $handle );
+
+		} else {
+
+			return sprintf( 'wp-content/plugins/woocommerce/logs/%s-%s.txt', $handle, sanitize_file_name( wp_hash( $handle ) ) );
+		}
+	}
+
+
+	/**
+	 * Helper method to get the version of the currently installed WooCommerce
+	 *
+	 * @since 2.2.0-1
 	 * @return string woocommerce version number or null
->>>>>>> 8f8ad9c1
-	 */
-	public static function wc_get_log_file_path( $handle ) {
-
-		if ( self::is_wc_version_gte_2_2() ) {
-
-			return wc_get_log_file_path( $handle );
-
-<<<<<<< HEAD
-=======
-	/**
-	 * Returns the WooCommerce instance
-	 *
-	 * @since 2.0.0
-	 * @return WooCommerce woocommerce instance
-	 */
-	public static function WC() {
-
-		if ( self::is_wc_version_gte_2_1() ) {
-			return WC();
->>>>>>> 8f8ad9c1
-		} else {
-
-<<<<<<< HEAD
-			return sprintf( 'wp-content/plugins/woocommerce/logs/%s-%s.txt', $handle, sanitize_file_name( wp_hash( $handle ) ) );
-=======
-	/**
-	 * Returns true if the WooCommerce plugin is loaded
-	 *
-	 * @since 2.0.0
-	 * @return boolean true if WooCommerce is loaded
-	 */
-	public static function is_wc_loaded() {
-
-		if ( self::is_wc_version_gte_2_1() ) {
-			return class_exists( 'WooCommerce' );
-		} else {
-			return class_exists( 'Woocommerce' );
->>>>>>> 8f8ad9c1
-		}
-	}
-
-
-	/**
-	 * Helper method to get the version of the currently installed WooCommerce
-	 *
-<<<<<<< HEAD
-	 * @since 2.2-1
-	 * @return string woocommerce version number or null
-=======
-	 * @since 2.0.0
-	 * @return boolean true if the installed version of WooCommerce is 2.1 or greater
->>>>>>> 8f8ad9c1
 	 */
 	private static function get_wc_version() {
 
@@ -925,11 +308,7 @@
 	/**
 	 * Returns true if the installed version of WooCommerce is 2.2 or greater
 	 *
-<<<<<<< HEAD
-	 * @since 2.2
-=======
 	 * @since 2.2.0
->>>>>>> 8f8ad9c1
 	 * @return boolean true if the installed version of WooCommerce is 2.2 or greater
 	 */
 	public static function is_wc_version_gte_2_2() {
