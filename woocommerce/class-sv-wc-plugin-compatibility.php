--- conflicted
+++ resolved
@@ -51,10 +51,9 @@
 
 
 	/**
-<<<<<<< HEAD
 	 * Gets the statuses that are considered "paid".
 	 *
-	 * @since 5.0.1-dev
+	 * @since 5.1.0-dev
 	 *
 	 * @return array
 	 */
@@ -64,7 +63,11 @@
 			return wc_get_is_paid_statuses();
 		} else {
 			return (array) apply_filters( 'woocommerce_order_is_paid_statuses', array( 'processing', 'completed' ) );
-=======
+		}
+	}
+
+
+	/**
 	 * Logs a doing_it_wrong message.
 	 *
 	 * Backports wc_doing_it_wrong() to WC 2.6.
@@ -94,7 +97,6 @@
 
 				_doing_it_wrong( $function, $message, $version );
 			}
->>>>>>> 21c55ca6
 		}
 	}
 
