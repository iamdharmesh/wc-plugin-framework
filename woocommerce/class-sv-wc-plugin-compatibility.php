--- conflicted
+++ resolved
@@ -93,51 +93,7 @@
 	 */
 	public static function wc_deprecated_function( $function, $version, $replacement = null ) {
 
-<<<<<<< HEAD
 		if ( self::is_wc_version_gte_3_0() ) {
-=======
-			return $product->get_id();
-
-		} else {
-
-			return $product->is_type( 'variation' ) ? $product->variation_id : $product->id;
-		}
-	}
-
-
-	/**
-	 * Backports wc_shipping_enabled() to < 2.6.0
-	 *
-	 * @since 4.7.0
-	 * @return bool
-	 */
-	public static function wc_shipping_enabled() {
-
-		if ( self::is_wc_version_gte_2_6() ) {
-
-			return wc_shipping_enabled();
-
-		} else {
-
-			return 'yes' === get_option( 'woocommerce_calc_shipping' );
-		}
-	}
-
-
-	/**
-	 * Backports wc_help_tip() to WC 2.4.x
-	 *
-	 * @link https://github.com/woothemes/woocommerce/pull/9417
-	 *
-	 * @since 4.2.0
-	 * @param string $tip help tip content, HTML allowed if $has_html is true
-	 * @param bool $has_html false by default, true to indicate tip content has HTML
-	 * @return string help tip HTML, a <span> in WC 2.5, <img> in WC 2.4
-	 */
-	public static function wc_help_tip( $tip, $has_html = false ) {
-
-		if ( self::is_wc_version_gte_2_5() ) {
->>>>>>> 78a92fdd
 
 			wc_deprecated_function( $function, $version, $replacement );
 
