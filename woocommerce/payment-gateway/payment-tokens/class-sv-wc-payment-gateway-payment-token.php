<?php
/**
 * WooCommerce Payment Gateway Framework
 *
 * This source file is subject to the GNU General Public License v3.0
 * that is bundled with this package in the file license.txt.
 * It is also available through the world-wide-web at this URL:
 * http://www.gnu.org/licenses/gpl-3.0.html
 * If you did not receive a copy of the license and are unable to
 * obtain it through the world-wide-web, please send an email
 * to license@skyverge.com so we can send you a copy immediately.
 *
 * DISCLAIMER
 *
 * Do not edit or add to this file if you wish to upgrade the plugin to newer
 * versions in the future. If you wish to customize the plugin for your
 * needs please refer to http://www.skyverge.com
 *
 * @package   SkyVerge/WooCommerce/Payment-Gateway/Classes
 * @author    SkyVerge
 * @copyright Copyright (c) 2013-2019, SkyVerge, Inc.
 * @license   http://www.gnu.org/licenses/gpl-3.0.html GNU General Public License v3.0
 */

namespace SkyVerge\WooCommerce\PluginFramework\v5_5_1;

defined( 'ABSPATH' ) or exit;

if ( ! class_exists( '\\SkyVerge\\WooCommerce\\PluginFramework\\v5_5_1\\SV_WC_Payment_Gateway_Payment_Token' ) ) :


/**
 * WooCommerce Payment Gateway Token
 *
 * Represents a credit card or check payment token
 */
class SV_WC_Payment_Gateway_Payment_Token {


	/** @var string payment gateway token ID */
	protected $id;

	/**
	 * @var array associated token data
	 */
	protected $data;

	/**
	 * @var string payment type image url
	 */
	protected $img_url;

	/**
	 * @var array key-value array to map WooCommerce core token props to framework token `$data` keys
	 */
	private $props = [
		'gateway_id'   => 'gateway_id',
		'user_id'      => 'user_id',
		'is_default'   => 'default',
		'type'         => 'type',
		'last4'        => 'last_four',
		'expiry_year'  => 'exp_year',
		'expiry_month' => 'exp_month',
		'card_type'    => 'card_type',
	];

	/**
	 * @var null|\WC_Payment_Token WooCommerce core token corresponding to the framework token, if set
	 */
	private $token;


	/**
	 * Initializes a payment token.
	 *
	 * The token $data is expected to have the following members:
	 *
<<<<<<< HEAD
	 * user_id      - int identifier of the customer user associated to this token
=======
	 * gateway_id   - string identifier of the gateway the token belongs to (in WooCommerce core tokens this also identifies the environment of the gateway)
>>>>>>> 41de1a3d
	 * default      - boolean optional indicates this is the default payment token
	 * type         - string one of 'credit_card' or 'echeck' ('check' for backwards compatibility)
	 * last_four    - string last four digits of account number
	 * card_type    - string credit card type: visa, mc, amex, disc, diners, jcb, etc (credit card only)
	 * exp_month    - string optional expiration month MM (credit card only)
	 * exp_year     - string optional expiration year YYYY (credit card only)
	 * account_type - string one of 'checking' or 'savings' (checking gateway only)
	 *
	 * @since 1.0.0
	 *
	 * @param string $id the payment gateway token ID
	 * @param array|\WC_Payment_Token $data associated data array or WC core token
	 */
	public function __construct( $id, $data ) {

		if ( $data instanceof \WC_Payment_Token ) {

			$this->token = $data;

			$this->read( $this->token );

		} else {

			if ( isset( $data['type'] ) && 'credit_card' == $data['type'] ) {

				// normalize the provided card type to adjust for possible abbreviations if set
				if ( isset( $data['card_type'] ) && $data['card_type'] ) {

					$data['card_type'] = SV_WC_Payment_Gateway_Helper::normalize_card_type( $data['card_type'] );

				// otherwise, get the payment type from the account number
				} elseif ( isset( $data['account_number'] ) ) {

					$data['card_type'] = SV_WC_Payment_Gateway_Helper::card_type_from_account_number( $data['account_number'] );
				}
			}

			// remove account number so it's not saved to the token
			unset( $data['account_number'] );

			$this->data = $data;
		}

		$this->id    = $id;
	}


	/**
	 * Gets the payment token string.
	 *
	 * @since 1.0.0
	 * @deprecated 4.0.0
	 *
	 * @return string payment token string
	 */
	public function get_token() {

		wc_deprecated_function( __METHOD__, '4.0.0', __CLASS__ . '::get_id()' );

		return $this->get_id();
	}


	/**
	 * Returns the payment token string
	 *
	 * @since 4.0.0
	 * @return string payment token string
	 */
	public function get_id() {

		return $this->id;
	}


	/**
	 * Gets the gateway ID for the token.
	 *
	 * @since 5.6.0-dev.1
	 *
	 * @return string
	 */
	public function get_gateway_id() {

		return isset( $this->data['gateway_id'] ) ? $this->data['gateway_id'] : '';
	}


	/**
	 * Sets the gateway ID for the token.
	 *
	 * @since 5.6.0-dev.1
	 *
	 * @param string $gateway_id
	 */
	public function set_gateway_id( $gateway_id ) {

		$this->data['gateway_id'] = $gateway_id;
	}


	/**
	 * Gets the ID of the user associated with the token.
	 *
	 * @since 5.6.0-dev.1
	 *
	 * @return int
	 */
	public function get_user_id() {

		return isset( $this->data['user_id'] ) ? absint( $this->data['user_id'] ) : 0;
	}


	/**
	 * Sets the ID of the user associated with the token.
	 *
	 * @since 5.6.0-dev.1
	 *
	 * @param int $user_id
	 */
	public function set_user_id( $user_id ) {

		$this->data['user_id'] = is_numeric( $user_id ) ? absint( $user_id ) : 0;
	}


	/**
	 * Returns true if this payment token is default
	 *
	 * @since 1.0.0
	 * @return boolean true if this payment token is default
	 */
	public function is_default() {

		return isset( $this->data['default'] ) && $this->data['default'];
	}


	/**
	 * Makes this payment token the default or a non-default one
	 *
	 * @since 1.0.0
	 * @param boolean $default true or false
	 */
	public function set_default( $default ) {

		$this->data['default'] = $default;
	}


	/**
	 * Returns true if this payment token represents a credit card
	 *
	 * @since 1.0.0
	 * @return boolean true if this payment token represents a credit card
	 */
	public function is_credit_card() {

		return 'credit_card' == $this->data['type'];
	}


	/**
	 * Determines if this payment token represents an eCheck.
	 *
	 * @since 1.0.0
	 * @deprecated since 4.0.0
	 *
	 * @return bool
	 */
	public function is_check() {

		wc_deprecated_function( __METHOD__, '4.0.0', __CLASS__ . '::is_echeck()' );

		return $this->is_echeck();
	}


	/**
	 * Returns true if this payment token represents an eCheck
	 *
	 * @since 4.0.0
	 * @return boolean true if this payment token represents an eCheck
	 */
	public function is_echeck() {

		return ! $this->is_credit_card();
	}


	/**
	 * Returns the payment type, one of 'credit_card' or 'echeck'
	 *
	 * @since 1.0.0
	 * @return string the payment type
	 */
	public function get_type() {

		return $this->data['type'];
	}


	/**
	 * Returns the card type ie visa, mc, amex, disc, diners, jcb, etc
	 *
	 * Credit card gateway only
	 *
	 * @since 1.0.0
	 * @return string the payment type
	 */
	public function get_card_type() {

		return isset( $this->data['card_type'] ) ? $this->data['card_type'] : null;
	}


	/**
	 * Set the card type
	 *
	 * Credit Card gateway only
	 *
	 * @since 4.0.0
	 * @param string $card_type
	 */
	public function set_card_type( $card_type ) {

		$this->data['card_type'] = $card_type;
	}


	/**
	 * Determines the credit card type from the full account number.
	 *
	 * @since 1.0.0
	 * @deprecated 4.0.0
	 * @see SV_WC_Payment_Gateway_Helper::card_type_from_account_number()
	 *
	 * @param string $account_number the credit card account number
	 * @return string the credit card type
	 */
	public static function type_from_account_number( $account_number ) {

		wc_deprecated_function( __METHOD__, '4.0.0', __CLASS__, '::card_type_from_account_number()' );

		return SV_WC_Payment_Gateway_Helper::card_type_from_account_number( $account_number );
	}


	/**
	 * Returns the bank account type, one of 'checking' or 'savings'
	 *
	 * eCheck gateway only
	 *
	 * @since 1.0.0
	 * @return string the payment type
	 */
	public function get_account_type() {

		return isset( $this->data['account_type'] ) ? $this->data['account_type'] : null;
	}


	/**
	 * Set the account type
	 *
	 * eCheck gateway only
	 *
	 * @since 4.0.0
	 * @param string $account_type
	 */
	public function set_account_type( $account_type ) {

		$this->data['account_type'] = $account_type;
	}


	/**
	 * Returns the full payment type, ie Visa, MasterCard, American Express,
	 * Discover, Diners, JCB, eCheck, etc
	 *
	 * @since 1.0.0
	 * @return string the payment type
	 */
	public function get_type_full() {

		if ( $this->is_credit_card() ) {
			$type = $this->get_card_type() ? $this->get_card_type() : 'card';
		} else {
			$type = $this->get_account_type() ? $this->get_account_type() : 'bank';
		}

		return SV_WC_Payment_Gateway_Helper::payment_type_to_name( $type );
	}


	/**
	 * Returns the last four digits of the credit card or check account number
	 *
	 * @since 1.0.0
	 * @return string last four of account
	 */
	public function get_last_four() {

		return isset( $this->data['last_four'] ) ? $this->data['last_four'] : null;
	}


	/**
	 * Set the account last four
	 *
	 * @since 4.0.0
	 * @param string $last_four
	 */
	public function set_last_four( $last_four ) {

		$this->data['last_four'] = $last_four;
	}


	/**
	 * Returns the expiration month of the credit card.  This should only be
	 * called for credit card tokens
	 *
	 * @since 1.0.0
	 * @return string expiration month as a two-digit number
	 */
	public function get_exp_month() {

		return isset( $this->data['exp_month'] ) ? $this->data['exp_month'] : null;
	}


	/**
	 * Set the expiration month
	 *
	 * @since 4.0.0
	 * @param string $month
	 */
	public function set_exp_month( $month ) {

		$this->data['exp_month'] = $month;
	}


	/**
	 * Returns the expiration year of the credit card.  This should only be
	 * called for credit card tokens
	 *
	 * @since 1.0.0
	 * @return string expiration year as a four-digit number
	 */
	public function get_exp_year() {

		return isset( $this->data['exp_year'] ) ? $this->data['exp_year'] : null;
	}


	/**
	 * Set the expiration year
	 *
	 * @since 4.0.0
	 * @param string $year
	 */
	public function set_exp_year( $year ) {

		$this->data['exp_year'] = $year;
	}


	/**
	 * Returns the expiration date in the format MM/YY, suitable for use
	 * in order notes or other customer-facing areas
	 *
	 * @since 1.0.0
	 * @return string formatted expiration date
	 */
	public function get_exp_date() {

		return $this->get_exp_month() . '/' . substr( $this->get_exp_year(), -2 );
	}


	/**
	 * Set the full image URL based on the token payment type.  Note that this
	 * is available for convenience during a single request and will not be
	 * included in persistent storage
	 *
	 * @see SV_WC_Payment_Gateway_Payment_Token::get_image_url()
	 * @since 1.0.0
	 * @param string $url the full image URL
	 */
	public function set_image_url( $url ) {

		$this->img_url = $url;
	}


	/**
	 * Get the full image URL based on teh token payment type.
	 *
	 * @see SV_WC_Payment_Gateway_Payment_Token::set_image_url()
	 * @since 1.0.0
	 * @return string the full image URL
	 */
	public function get_image_url() {

		return $this->img_url;
	}


	/**
	 * Gets the payment method nickname.
	 *
	 * @since 5.1.0
	 *
	 * @return string
	 */
	public function get_nickname() {

		return isset( $this->data['nickname'] ) ? $this->data['nickname'] : '';
	}


	/**
	 * Sets the payment method nickname.
	 *
	 * @since 5.1.0
	 *
	 * @param string $value nickname value
	 */
	public function set_nickname( $value ) {

		$this->data['nickname'] = $value;
	}


	/**
	 * Gets the billing address hash.
	 *
	 * @since 5.3.0
	 *
	 * @return string
	 */
	public function get_billing_hash() {

		return isset( $this->data['billing_hash'] ) ? $this->data['billing_hash'] : '';
	}


	/**
	 * Sets the billing hash.
	 *
	 * @since 5.3.0
	 *
	 * @param string $value billing hash
	 */
	public function set_billing_hash( $value ) {

		$this->data['billing_hash'] = $value;
	}


	/**
	 * Gets the WooCommerce core payment token object related to this framework token.
	 *
	 * @since 5.6.0-dev.1
	 *
	 * @return \WC_Payment_Token|null
	 */
	public function get_woocommerce_payment_token() {

		return $this->token instanceof \WC_Payment_Token ? $this->token : null;
	}


	/**
	 * Returns a representation of this token suitable for persisting to a
	 * datastore
	 *
	 * @since 1.0.0
	 * @return mixed datastore representation of token
	 */
	public function to_datastore_format() {

		return $this->data;
	}


	/**
	 * Reads the properties and meta data of the WC core token
	 * and sets the found key-values as an array in the `data` property.
	 *
	 * @since 5.6.0-dev.1
	 *
	 * @param \WC_Payment_Token $core_token
	 */
	private function read( \WC_Payment_Token $core_token ) {

		$token_data = $core_token->get_data();
		$meta_data  = $token_data['meta_data'] ?: [];
		unset( $token_data['meta_data'] );

		foreach ( $meta_data as $meta_datum ) {
			$token_data[ $meta_datum->key ] = $meta_datum->value;
		}

		foreach ( $token_data as $core_key => $value ) {

			if ( array_key_exists( $core_key, $this->props ) ) {

				$framework_key = $this->props[ $core_key ];

				$this->data[ $framework_key ] = $value;
			}
		}
	}


}


endif;<|MERGE_RESOLUTION|>--- conflicted
+++ resolved
@@ -75,11 +75,8 @@
 	 *
 	 * The token $data is expected to have the following members:
 	 *
-<<<<<<< HEAD
+	 * gateway_id   - string identifier of the gateway the token belongs to (in WooCommerce core tokens this also identifies the environment of the gateway)
 	 * user_id      - int identifier of the customer user associated to this token
-=======
-	 * gateway_id   - string identifier of the gateway the token belongs to (in WooCommerce core tokens this also identifies the environment of the gateway)
->>>>>>> 41de1a3d
 	 * default      - boolean optional indicates this is the default payment token
 	 * type         - string one of 'credit_card' or 'echeck' ('check' for backwards compatibility)
 	 * last_four    - string last four digits of account number
