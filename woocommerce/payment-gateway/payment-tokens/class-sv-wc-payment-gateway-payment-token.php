--- conflicted
+++ resolved
@@ -681,13 +681,6 @@
 			}
 		}
 
-<<<<<<< HEAD
-		$result = $token->save();
-
-		$this->token = $token;
-
-		return $result;
-=======
 		$saved = $token->save();
 
 		if ( $saved ) {
@@ -695,7 +688,6 @@
 		}
 
 		return $saved;
->>>>>>> b4883cd3
 	}
 
 
