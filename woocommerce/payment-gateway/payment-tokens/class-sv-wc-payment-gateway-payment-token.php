<?php
/**
 * WooCommerce Payment Gateway Framework
 *
 * This source file is subject to the GNU General Public License v3.0
 * that is bundled with this package in the file license.txt.
 * It is also available through the world-wide-web at this URL:
 * http://www.gnu.org/licenses/gpl-3.0.html
 * If you did not receive a copy of the license and are unable to
 * obtain it through the world-wide-web, please send an email
 * to license@skyverge.com so we can send you a copy immediately.
 *
 * DISCLAIMER
 *
 * Do not edit or add to this file if you wish to upgrade the plugin to newer
 * versions in the future. If you wish to customize the plugin for your
 * needs please refer to http://www.skyverge.com
 *
 * @package   SkyVerge/WooCommerce/Payment-Gateway/Classes
 * @author    SkyVerge
 * @copyright Copyright (c) 2013-2019, SkyVerge, Inc.
 * @license   http://www.gnu.org/licenses/gpl-3.0.html GNU General Public License v3.0
 */

namespace SkyVerge\WooCommerce\PluginFramework\v5_5_1;

defined( 'ABSPATH' ) or exit;

if ( ! class_exists( '\\SkyVerge\\WooCommerce\\PluginFramework\\v5_5_1\\SV_WC_Payment_Gateway_Payment_Token' ) ) :


/**
 * WooCommerce Payment Gateway Token
 *
 * Represents a credit card or check payment token
 */
class SV_WC_Payment_Gateway_Payment_Token {


	/** @var string payment gateway token ID */
	protected $id;

	/**
	 * @var array associated token data
	 */
	protected $data;

	/**
	 * @var string payment type image url
	 */
	protected $img_url;

	/**
	 * @var array key-value array to map WooCommerce core token props to framework token `$data` keys
	 */
	private $props = [
<<<<<<< HEAD
		'gateway_id'   => 'gateway_id',
=======
		'user_id'      => 'user_id',
>>>>>>> 8b0578fa
		'is_default'   => 'default',
		'type'         => 'type',
		'last4'        => 'last_four',
		'expiry_year'  => 'exp_year',
		'expiry_month' => 'exp_month',
		'card_type'    => 'card_type',
	];

	/**
	 * @var null|\WC_Payment_Token WooCommerce core token corresponding to the framework token, if set
	 */
	private $token;


	/**
	 * Initializes a payment token.
	 *
	 * The token $data is expected to have the following members:
	 *
	 * user_id      - int identifier of the customer user associated to this token
	 * default      - boolean optional indicates this is the default payment token
	 * type         - string one of 'credit_card' or 'echeck' ('check' for backwards compatibility)
	 * last_four    - string last four digits of account number
	 * card_type    - string credit card type: visa, mc, amex, disc, diners, jcb, etc (credit card only)
	 * exp_month    - string optional expiration month MM (credit card only)
	 * exp_year     - string optional expiration year YYYY (credit card only)
	 * account_type - string one of 'checking' or 'savings' (checking gateway only)
	 *
	 * @since 1.0.0
	 *
	 * @param string $id the payment gateway token ID
	 * @param array|\WC_Payment_Token $data associated data array or WC core token
	 */
	public function __construct( $id, $data ) {

		if ( $data instanceof \WC_Payment_Token ) {

			$this->token = $data;

			$this->read( $this->token );

		} else {

			if ( isset( $data['type'] ) && 'credit_card' == $data['type'] ) {

				// normalize the provided card type to adjust for possible abbreviations if set
				if ( isset( $data['card_type'] ) && $data['card_type'] ) {

					$data['card_type'] = SV_WC_Payment_Gateway_Helper::normalize_card_type( $data['card_type'] );

				// otherwise, get the payment type from the account number
				} elseif ( isset( $data['account_number'] ) ) {

					$data['card_type'] = SV_WC_Payment_Gateway_Helper::card_type_from_account_number( $data['account_number'] );
				}
			}

			// remove account number so it's not saved to the token
			unset( $data['account_number'] );

			$this->data = $data;
		}

		$this->id    = $id;
	}


	/**
	 * Gets the payment token string.
	 *
	 * @since 1.0.0
	 * @deprecated 4.0.0
	 *
	 * @return string payment token string
	 */
	public function get_token() {

		wc_deprecated_function( __METHOD__, '4.0.0', __CLASS__ . '::get_id()' );

		return $this->get_id();
	}


	/**
	 * Returns the payment token string
	 *
	 * @since 4.0.0
	 * @return string payment token string
	 */
	public function get_id() {

		return $this->id;
	}


	/**
<<<<<<< HEAD
	 * Gets the gateway ID for the token.
	 *
	 * @since 5.6.0-dev.1
	 *
	 * @return string
	 */
	public function get_gateway_id() {

		return isset( $this->data['gateway_id'] ) ? $this->data['gateway_id'] : '';
	}


	/**
	 * Sets the gateway ID for the token.
	 *
	 * @since 5.6.0-dev.1
	 *
	 * @param string $gateway_id
	 */
	public function set_gateway_id( $gateway_id ) {

		$this->data['gateway_id'] = $gateway_id;
=======
	 * Gets the ID of the user associated with the token.
	 *
	 * @since 5.6.0-dev.1
	 *
	 * @return int
	 */
	public function get_user_id() {

		return isset( $this->data['user_id'] ) ? absint( $this->data['user_id'] ) : 0;
	}


	/**
	 * Sets the ID of the user associated with the token.
	 *
	 * @since 5.6.0-dev.1
	 *
	 * @param int $user_id
	 */
	public function set_user_id( $user_id ) {

		$this->data['user_id'] = is_numeric( $user_id ) ? absint( $user_id ) : 0;
>>>>>>> 8b0578fa
	}


	/**
	 * Returns true if this payment token is default
	 *
	 * @since 1.0.0
	 * @return boolean true if this payment token is default
	 */
	public function is_default() {

		return isset( $this->data['default'] ) && $this->data['default'];
	}


	/**
	 * Makes this payment token the default or a non-default one
	 *
	 * @since 1.0.0
	 * @param boolean $default true or false
	 */
	public function set_default( $default ) {

		$this->data['default'] = $default;
	}


	/**
	 * Returns true if this payment token represents a credit card
	 *
	 * @since 1.0.0
	 * @return boolean true if this payment token represents a credit card
	 */
	public function is_credit_card() {

		return 'credit_card' == $this->data['type'];
	}


	/**
	 * Determines if this payment token represents an eCheck.
	 *
	 * @since 1.0.0
	 * @deprecated since 4.0.0
	 *
	 * @return bool
	 */
	public function is_check() {

		wc_deprecated_function( __METHOD__, '4.0.0', __CLASS__ . '::is_echeck()' );

		return $this->is_echeck();
	}


	/**
	 * Returns true if this payment token represents an eCheck
	 *
	 * @since 4.0.0
	 * @return boolean true if this payment token represents an eCheck
	 */
	public function is_echeck() {

		return ! $this->is_credit_card();
	}


	/**
	 * Returns the payment type, one of 'credit_card' or 'echeck'
	 *
	 * @since 1.0.0
	 * @return string the payment type
	 */
	public function get_type() {

		return $this->data['type'];
	}


	/**
	 * Returns the card type ie visa, mc, amex, disc, diners, jcb, etc
	 *
	 * Credit card gateway only
	 *
	 * @since 1.0.0
	 * @return string the payment type
	 */
	public function get_card_type() {

		return isset( $this->data['card_type'] ) ? $this->data['card_type'] : null;
	}


	/**
	 * Set the card type
	 *
	 * Credit Card gateway only
	 *
	 * @since 4.0.0
	 * @param string $card_type
	 */
	public function set_card_type( $card_type ) {

		$this->data['card_type'] = $card_type;
	}


	/**
	 * Determines the credit card type from the full account number.
	 *
	 * @since 1.0.0
	 * @deprecated 4.0.0
	 * @see SV_WC_Payment_Gateway_Helper::card_type_from_account_number()
	 *
	 * @param string $account_number the credit card account number
	 * @return string the credit card type
	 */
	public static function type_from_account_number( $account_number ) {

		wc_deprecated_function( __METHOD__, '4.0.0', __CLASS__, '::card_type_from_account_number()' );

		return SV_WC_Payment_Gateway_Helper::card_type_from_account_number( $account_number );
	}


	/**
	 * Returns the bank account type, one of 'checking' or 'savings'
	 *
	 * eCheck gateway only
	 *
	 * @since 1.0.0
	 * @return string the payment type
	 */
	public function get_account_type() {

		return isset( $this->data['account_type'] ) ? $this->data['account_type'] : null;
	}


	/**
	 * Set the account type
	 *
	 * eCheck gateway only
	 *
	 * @since 4.0.0
	 * @param string $account_type
	 */
	public function set_account_type( $account_type ) {

		$this->data['account_type'] = $account_type;
	}


	/**
	 * Returns the full payment type, ie Visa, MasterCard, American Express,
	 * Discover, Diners, JCB, eCheck, etc
	 *
	 * @since 1.0.0
	 * @return string the payment type
	 */
	public function get_type_full() {

		if ( $this->is_credit_card() ) {
			$type = $this->get_card_type() ? $this->get_card_type() : 'card';
		} else {
			$type = $this->get_account_type() ? $this->get_account_type() : 'bank';
		}

		return SV_WC_Payment_Gateway_Helper::payment_type_to_name( $type );
	}


	/**
	 * Returns the last four digits of the credit card or check account number
	 *
	 * @since 1.0.0
	 * @return string last four of account
	 */
	public function get_last_four() {

		return isset( $this->data['last_four'] ) ? $this->data['last_four'] : null;
	}


	/**
	 * Set the account last four
	 *
	 * @since 4.0.0
	 * @param string $last_four
	 */
	public function set_last_four( $last_four ) {

		$this->data['last_four'] = $last_four;
	}


	/**
	 * Returns the expiration month of the credit card.  This should only be
	 * called for credit card tokens
	 *
	 * @since 1.0.0
	 * @return string expiration month as a two-digit number
	 */
	public function get_exp_month() {

		return isset( $this->data['exp_month'] ) ? $this->data['exp_month'] : null;
	}


	/**
	 * Set the expiration month
	 *
	 * @since 4.0.0
	 * @param string $month
	 */
	public function set_exp_month( $month ) {

		$this->data['exp_month'] = $month;
	}


	/**
	 * Returns the expiration year of the credit card.  This should only be
	 * called for credit card tokens
	 *
	 * @since 1.0.0
	 * @return string expiration year as a four-digit number
	 */
	public function get_exp_year() {

		return isset( $this->data['exp_year'] ) ? $this->data['exp_year'] : null;
	}


	/**
	 * Set the expiration year
	 *
	 * @since 4.0.0
	 * @param string $year
	 */
	public function set_exp_year( $year ) {

		$this->data['exp_year'] = $year;
	}


	/**
	 * Returns the expiration date in the format MM/YY, suitable for use
	 * in order notes or other customer-facing areas
	 *
	 * @since 1.0.0
	 * @return string formatted expiration date
	 */
	public function get_exp_date() {

		return $this->get_exp_month() . '/' . substr( $this->get_exp_year(), -2 );
	}


	/**
	 * Set the full image URL based on the token payment type.  Note that this
	 * is available for convenience during a single request and will not be
	 * included in persistent storage
	 *
	 * @see SV_WC_Payment_Gateway_Payment_Token::get_image_url()
	 * @since 1.0.0
	 * @param string $url the full image URL
	 */
	public function set_image_url( $url ) {

		$this->img_url = $url;
	}


	/**
	 * Get the full image URL based on teh token payment type.
	 *
	 * @see SV_WC_Payment_Gateway_Payment_Token::set_image_url()
	 * @since 1.0.0
	 * @return string the full image URL
	 */
	public function get_image_url() {

		return $this->img_url;
	}


	/**
	 * Gets the payment method nickname.
	 *
	 * @since 5.1.0
	 *
	 * @return string
	 */
	public function get_nickname() {

		return isset( $this->data['nickname'] ) ? $this->data['nickname'] : '';
	}


	/**
	 * Sets the payment method nickname.
	 *
	 * @since 5.1.0
	 *
	 * @param string $value nickname value
	 */
	public function set_nickname( $value ) {

		$this->data['nickname'] = $value;
	}


	/**
	 * Gets the billing address hash.
	 *
	 * @since 5.3.0
	 *
	 * @return string
	 */
	public function get_billing_hash() {

		return isset( $this->data['billing_hash'] ) ? $this->data['billing_hash'] : '';
	}


	/**
	 * Sets the billing hash.
	 *
	 * @since 5.3.0
	 *
	 * @param string $value billing hash
	 */
	public function set_billing_hash( $value ) {

		$this->data['billing_hash'] = $value;
	}


	/**
	 * Gets the WooCommerce core payment token object related to this framework token.
	 *
	 * @since 5.6.0-dev.1
	 *
	 * @return \WC_Payment_Token|null
	 */
	public function get_woocommerce_payment_token() {

		return $this->token instanceof \WC_Payment_Token ? $this->token : null;
	}


	/**
	 * Returns a representation of this token suitable for persisting to a
	 * datastore
	 *
	 * @since 1.0.0
	 * @return mixed datastore representation of token
	 */
	public function to_datastore_format() {

		return $this->data;
	}


	/**
	 * Reads the properties and meta data of the WC core token
	 * and sets the found key-values as an array in the `data` property.
	 *
	 * @since 5.6.0-dev.1
	 *
	 * @param \WC_Payment_Token $core_token
	 */
	private function read( \WC_Payment_Token $core_token ) {

		$token_data = $core_token->get_data();
		$meta_data  = $token_data['meta_data'] ?: [];
		unset( $token_data['meta_data'] );

		foreach ( $meta_data as $meta_datum ) {
			$token_data[ $meta_datum->key ] = $meta_datum->value;
		}

		foreach ( $token_data as $core_key => $value ) {

			if ( array_key_exists( $core_key, $this->props ) ) {

				$framework_key = $this->props[ $core_key ];

				$this->data[ $framework_key ] = $value;
			}
		}
	}


}


endif;<|MERGE_RESOLUTION|>--- conflicted
+++ resolved
@@ -54,11 +54,8 @@
 	 * @var array key-value array to map WooCommerce core token props to framework token `$data` keys
 	 */
 	private $props = [
-<<<<<<< HEAD
 		'gateway_id'   => 'gateway_id',
-=======
 		'user_id'      => 'user_id',
->>>>>>> 8b0578fa
 		'is_default'   => 'default',
 		'type'         => 'type',
 		'last4'        => 'last_four',
@@ -155,7 +152,6 @@
 
 
 	/**
-<<<<<<< HEAD
 	 * Gets the gateway ID for the token.
 	 *
 	 * @since 5.6.0-dev.1
@@ -178,7 +174,10 @@
 	public function set_gateway_id( $gateway_id ) {
 
 		$this->data['gateway_id'] = $gateway_id;
-=======
+	}
+
+
+	/**
 	 * Gets the ID of the user associated with the token.
 	 *
 	 * @since 5.6.0-dev.1
@@ -201,7 +200,6 @@
 	public function set_user_id( $user_id ) {
 
 		$this->data['user_id'] = is_numeric( $user_id ) ? absint( $user_id ) : 0;
->>>>>>> 8b0578fa
 	}
 
 
