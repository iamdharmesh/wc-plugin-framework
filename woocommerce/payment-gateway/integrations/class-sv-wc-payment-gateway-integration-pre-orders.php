<?php
/**
 * WooCommerce Payment Gateway Framework
 *
 * This source file is subject to the GNU General Public License v3.0
 * that is bundled with this package in the file license.txt.
 * It is also available through the world-wide-web at this URL:
 * http://www.gnu.org/licenses/gpl-3.0.html
 * If you did not receive a copy of the license and are unable to
 * obtain it through the world-wide-web, please send an email
 * to license@skyverge.com so we can send you a copy immediately.
 *
 * DISCLAIMER
 *
 * Do not edit or add to this file if you wish to upgrade the plugin to newer
 * versions in the future. If you wish to customize the plugin for your
 * needs please refer to http://www.skyverge.com
 *
 * @package   SkyVerge/WooCommerce/Payment-Gateway/Classes
 * @author    SkyVerge
 * @copyright Copyright (c) 2013-2016, SkyVerge, Inc.
 * @license   http://www.gnu.org/licenses/gpl-3.0.html GNU General Public License v3.0
 */

if ( ! defined( 'ABSPATH' ) ) exit; // Exit if accessed directly

if ( ! class_exists( 'SV_WC_Payment_Gateway_Integration_Pre_Orders' ) ) :

/**
 * Pre-Orders Integration
 *
 * @since 4.1.0
 */
class SV_WC_Payment_Gateway_Integration_Pre_Orders extends SV_WC_Payment_Gateway_Integration {


	/**
	 * Bootstrap class
	 *
	 * @since 4.1.0
	 * @param \SV_WC_Payment_Gateway_Direct $gateway
	 */
	public function __construct( SV_WC_Payment_Gateway_Direct $gateway ) {

		parent::__construct( $gateway );

		// add hooks
		$this->add_support();
	}


	/**
	 * Adds support for pre-orders by hooking in some necessary actions
	 *
	 * @since 4.1.0
	 */
	public function add_support() {

		$this->get_gateway()->add_support( array( 'pre-orders' ) );

		// force tokenization when needed
		add_filter( 'wc_payment_gateway_' . $this->get_gateway()->get_id() . '_tokenization_forced', array( $this, 'maybe_force_tokenization' ) );

		// add pre-orders data to the order object
		add_filter( 'wc_payment_gateway_' . $this->get_gateway()->get_id() . '_get_order', array( $this, 'get_order' ) );

		// process pre-order initial payment as needed
		add_filter( 'wc_payment_gateway_' . $this->get_gateway()->get_id() . '_process_payment', array( $this, 'process_payment' ), 10, 2 );

		// process batch pre-order payments
		add_action( 'wc_pre_orders_process_pre_order_completion_payment_' . $this->get_gateway()->get_id(), array( $this, 'process_release_payment' ) );
	}


	/**
	 * Force tokenization for pre-orders
	 *
	 * @since 4.1.0
	 * @see SV_WC_Payment_Gateway::tokenization_forced()
	 * @param boolean $force_tokenization whether tokenization should be forced
	 * @return boolean true if tokenization should be forced, false otherwise
	 */
	public function maybe_force_tokenization( $force_tokenization ) {

		// pay page with pre-order?
		$pay_page_pre_order = false;
		if ( $this->get_gateway()->is_pay_page_gateway() ) {

			$order_id  = $this->get_gateway()->get_checkout_pay_page_order_id();

			if ( $order_id ) {
				$pay_page_pre_order = WC_Pre_Orders_Order::order_contains_pre_order( $order_id ) && WC_Pre_Orders_Product::product_is_charged_upon_release( WC_Pre_Orders_Order::get_pre_order_product( $order_id ) );
			}
		}

		if ( ( WC_Pre_Orders_Cart::cart_contains_pre_order() && WC_Pre_Orders_Product::product_is_charged_upon_release( WC_Pre_Orders_Cart::get_pre_order_product() ) ) ||
			 $pay_page_pre_order ) {

			// always tokenize the card for pre-orders that are charged upon release
			$force_tokenization = true;
		}

		return $force_tokenization;
	}


	/**
	 * Adds pre-orders data to the order object.  Filtered onto SV_WC_Payment_Gateway::get_order()
	 *
	 * @since 4.1.0
	 * @see SV_WC_Payment_Gateway::get_order()
	 * @param WC_Order $order the order
	 * @return WC_Order the orders
	 */
	public function get_order( $order ) {

		// bail if order doesn't contain a pre-order
		if ( ! WC_Pre_Orders_Order::order_contains_pre_order( $order ) ) {
			return $order;
		}

		if ( WC_Pre_Orders_Order::order_requires_payment_tokenization( $order ) ) {

			// normally a guest user wouldn't be assigned a customer id, but for a pre-order requiring tokenization, it might be
			if ( 0 == $order->get_user_id() && false !== ( $customer_id = $this->get_gateway()->get_guest_customer_id( $order ) ) )
				$order->customer_id = $customer_id;

		} elseif ( WC_Pre_Orders_Order::order_has_payment_token( $order ) ) {

			// if this is a pre-order release payment with a tokenized payment method, get the payment token to complete the order

			// retrieve the payment token
			$order->payment->token = $this->get_gateway()->get_order_meta( $order->id, 'payment_token' );

			// retrieve the optional customer id
			$order->customer_id = $this->get_gateway()->get_order_meta( $order->id, 'customer_id' );

<<<<<<< HEAD
			// verify that this customer still has the token tied to this order.
			if ( ! $this->get_gateway()->payment_tokens()->user_has_token( $order->get_user_id(), $order->payment->token ) ) {
=======
			// set token data on order
			if ( $this->get_gateway()->has_payment_token( $order->get_user_id(), $order->payment->token ) ) {
>>>>>>> a089cdb3

				// an existing registered user with a saved payment token
				$token = $this->get_gateway()->get_payment_token( $order->get_user_id(), $order->payment->token );

				// account last four
				$order->payment->account_number = $token->get_last_four();

				if ( $this->get_gateway()->is_credit_card_gateway() ) {

					// card type
					$order->payment->card_type = $token->get_card_type();

					// exp month/year
					$order->payment->exp_month  = $token->get_exp_month();
					$order->payment->exp_year   = $token->get_exp_year();

				} elseif ( $this->get_gateway()->is_echeck_gateway() ) {

					// account type (checking/savings)
					$order->payment->account_type = $token->get_account_type();
				}

			} else {

<<<<<<< HEAD
				// for a guest transaction with a gateway that doesn't support "tokenization get" this will return null and the token data will be pulled from the order meta
				$token = $this->get_gateway()->payment_tokens()->get_token( $order->get_user_id(), $order->payment->token );
=======
				// a guest user means that token data must be set from the original order
>>>>>>> a089cdb3

				// account number
				$order->payment->account_number = $this->get_gateway()->get_order_meta( $order->id, 'account_four' );

				if ( $this->get_gateway()->is_credit_card_gateway() ) {

					// card type
					$order->payment->card_type = $this->get_gateway()->get_order_meta( $order->id, 'card_type' );

					// expiry date
					if ( $expiry_date = $this->get_gateway()->get_order_meta( $order->id, 'card_expiry_date' ) ) {
						list( $exp_year, $exp_month ) = explode( '-', $expiry_date );
						$order->payment->exp_month  = $exp_month;
						$order->payment->exp_year   = $exp_year;
					}

				} elseif ( $this->get_gateway()->is_echeck_gateway() ) {

					// account type
					$order->payment->account_type = $this->get_gateway()->get_order_meta( $order->id, 'account_type' );
				}
			}
		}

		return $order;
	}


	/**
	 * Handle the pre-order initial payment/tokenization, or defer back to the normal payment
	 * processing flow
	 *
	 * @since 4.1.0
	 * @see SV_WC_Payment_Gateway::process_payment()
	 * @param boolean $result the result of this pre-order payment process
	 * @param int $order_id the order identifier
	 * @return true|array true to process this payment as a regular transaction, otherwise
	 *         return an array containing keys 'result' and 'redirect'
	 */
	public function process_payment( $result, $order_id ) {

		// processing pre-order
		if ( WC_Pre_Orders_Order::order_contains_pre_order( $order_id ) &&
			 WC_Pre_Orders_Order::order_requires_payment_tokenization( $order_id ) ) {

			$order = $this->get_gateway()->get_order( $order_id );

			try {

				// using an existing tokenized payment method
				if ( isset( $order->payment->token ) && $order->payment->token ) {

					// save the tokenized card info for completing the pre-order in the future
					$this->get_gateway()->add_transaction_data( $order );

				} else {

					// otherwise tokenize the payment method
					$order = $this->get_gateway()->payment_tokens()->create_token( $order );
				}

				// mark order as pre-ordered / reduce order stock
				WC_Pre_Orders_Order::mark_order_as_pre_ordered( $order );

				// empty cart
				WC()->cart->empty_cart();

				// redirect to thank you page
				$result = array(
						'result'   => 'success',
						'redirect' => $this->get_gateway()->get_return_url( $order ),
				);

			} catch( SV_WC_Payment_Gateway_Exception $e ) {

				$this->get_gateway()->mark_order_as_failed( $order, sprintf( __( 'Pre-Order Tokenization attempt failed (%s)', 'woocommerce-plugin-framework' ), $this->get_gateway()->get_method_title(), $e->getMessage() ) );

				$result = array(
						'result'  => 'failure',
						'message' => $e->getMessage(),
				);
			}
		}

		return $result;
	}


	/**
	 * Process a pre-order payment when the pre-order is released
	 *
	 * @since 4.1.0
	 * @param \WC_Order $order original order containing the pre-order
	 */
	public function process_release_payment( $order ) {

		try {

			// set order defaults
			$order = $this->get_gateway()->get_order( $order->id );

			// order description
			$order->description = sprintf( __( '%s - Pre-Order Release Payment for Order %s', 'woocommerce-plugin-framework' ), esc_html( get_bloginfo( 'name' ) ), $order->get_order_number() );

			// token is required
			if ( ! $order->payment->token ) {
				throw new SV_WC_Payment_Gateway_Exception( __( 'Payment token missing/invalid.', 'woocommerce-plugin-framework' ) );
			}

			// perform the transaction
			if ( $this->get_gateway()->is_credit_card_gateway() ) {

				if ( $this->get_gateway()->perform_credit_card_charge() ) {
					$response = $this->get_gateway()->get_api()->credit_card_charge( $order );
				} else {
					$response = $this->get_gateway()->get_api()->credit_card_authorization( $order );
				}

			} elseif ( $this->get_gateway()->is_echeck_gateway() ) {
				$response = $this->get_gateway()->get_api()->check_debit( $order );
			}

			// success! update order record
			if ( $response->transaction_approved() ) {

				$last_four = substr( $order->payment->account_number, -4 );

				// order note based on gateway type
				if ( $this->get_gateway()->is_credit_card_gateway() ) {

					$message = sprintf(
							__( '%s %s Pre-Order Release Payment Approved: %s ending in %s (expires %s)', 'woocommerce-plugin-framework' ),
							$this->get_gateway()->get_method_title(),
							$this->get_gateway()->perform_credit_card_authorization() ? 'Authorization' : 'Charge',
							SV_WC_Payment_Gateway_Helper::payment_type_to_name( ( ! empty( $order->payment->card_type ) ? $order->payment->card_type : 'card' ) ),
							$last_four,
							( ! empty( $order->payment->exp_month) && ! empty( $order->payment->exp_year ) ? $order->payment->exp_month . '/' . substr( $order->payment->exp_year, -2 ) : 'n/a' )
					);

				} elseif ( $this->get_gateway()->is_echeck_gateway() ) {

					// account type (checking/savings) may or may not be available, which is fine
					$message = sprintf( __( '%s eCheck Pre-Order Release Payment Approved: %s ending in %s', 'woocommerce-plugin-framework' ), $this->get_gateway()->get_method_title(), SV_WC_Payment_Gateway_Helper::payment_type_to_name( ( ! empty( $order->payment->account_type ) ? $order->payment->account_type : 'bank' ) ), $last_four );

				}

				// adds the transaction id (if any) to the order note
				if ( $response->get_transaction_id() ) {
					$message .= ' ' . sprintf( __( '(Transaction ID %s)', 'woocommerce-plugin-framework' ), $response->get_transaction_id() );
				}

				$order->add_order_note( $message );
			}

			if ( $response->transaction_approved() || $response->transaction_held() ) {

				// add the standard transaction data
				$this->get_gateway()->add_transaction_data( $order, $response );

				// allow the concrete class to add any gateway-specific transaction data to the order
				$this->get_gateway()->add_payment_gateway_transaction_data( $order, $response );

				// if the transaction was held (ie fraud validation failure) mark it as such
				if ( $response->transaction_held() || ( $this->get_gateway()->supports( SV_WC_Payment_Gateway::FEATURE_CREDIT_CARD_AUTHORIZATION ) && $this->get_gateway()->perform_credit_card_authorization() ) ) {

					$this->get_gateway()->mark_order_as_held( $order, $this->get_gateway()->supports( SV_WC_Payment_Gateway::FEATURE_CREDIT_CARD_AUTHORIZATION ) && $this->get_gateway()->perform_credit_card_authorization() ? __( 'Authorization only transaction', 'woocommerce-plugin-framework' ) : $response->get_status_message(), $response );
					$order->reduce_order_stock(); // reduce stock for held orders, but don't complete payment

				} else {
					// otherwise complete the order
					$order->payment_complete();
				}

			} else {

				// failure
				throw new SV_WC_Payment_Gateway_Exception( sprintf( '%s: %s', $response->get_status_code(), $response->get_status_message() ) );

			}

		} catch ( SV_WC_Plugin_Exception $e ) {

			// Mark order as failed
			$this->get_gateway()->mark_order_as_failed( $order, sprintf( __( 'Pre-Order Release Payment Failed: %s', 'woocommerce-plugin-framework' ), $e->getMessage() ) );

		}
	}
}


endif;  // class exists check<|MERGE_RESOLUTION|>--- conflicted
+++ resolved
@@ -135,16 +135,11 @@
 			// retrieve the optional customer id
 			$order->customer_id = $this->get_gateway()->get_order_meta( $order->id, 'customer_id' );
 
-<<<<<<< HEAD
-			// verify that this customer still has the token tied to this order.
-			if ( ! $this->get_gateway()->payment_tokens()->user_has_token( $order->get_user_id(), $order->payment->token ) ) {
-=======
 			// set token data on order
-			if ( $this->get_gateway()->has_payment_token( $order->get_user_id(), $order->payment->token ) ) {
->>>>>>> a089cdb3
+			if ( $this->get_gateway()->payment_tokens()->user_has_token( $order->get_user_id(), $order->payment->token ) ) {
 
 				// an existing registered user with a saved payment token
-				$token = $this->get_gateway()->get_payment_token( $order->get_user_id(), $order->payment->token );
+				$token = $this->get_gateway()->payment_tokens()->get_token( $order->get_user_id(), $order->payment->token );
 
 				// account last four
 				$order->payment->account_number = $token->get_last_four();
@@ -166,12 +161,7 @@
 
 			} else {
 
-<<<<<<< HEAD
-				// for a guest transaction with a gateway that doesn't support "tokenization get" this will return null and the token data will be pulled from the order meta
-				$token = $this->get_gateway()->payment_tokens()->get_token( $order->get_user_id(), $order->payment->token );
-=======
 				// a guest user means that token data must be set from the original order
->>>>>>> a089cdb3
 
 				// account number
 				$order->payment->account_number = $this->get_gateway()->get_order_meta( $order->id, 'account_four' );
