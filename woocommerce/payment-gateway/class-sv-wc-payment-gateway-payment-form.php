--- conflicted
+++ resolved
@@ -1002,16 +1002,10 @@
 
 		ob_start();
 
-<<<<<<< HEAD
-		$window_object = 'wc_' . esc_js( $this->get_gateway()->get_id() ) . '_payment_form_handler';
-		$load_function = 'load_' . esc_js( $this->get_gateway()->get_id() ) . '_payment_form_handler';
-		$loaded_event  = $this->get_js_loaded_event();
-=======
 		$handler_name  = $this->get_js_handler_class_name();
 		$window_object = 'wc_' . $this->get_gateway()->get_id() . '_payment_form_handler';
 		$load_function = 'load_' . $this->get_gateway()->get_id() . '_payment_form_handler';
-		$loaded_event  = strtolower( $handler_name ) . '_loaded';
->>>>>>> 68430504
+		$loaded_event  = $this->get_js_loaded_event();
 
 		?>
 		function <?php echo esc_js( $load_function ) ?>() {
