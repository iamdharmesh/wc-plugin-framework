--- conflicted
+++ resolved
@@ -92,11 +92,9 @@
 		// styles/scripts
 		add_action( 'wp_enqueue_scripts', array( $this, 'maybe_enqueue_styles_scripts' ) );
 
-<<<<<<< HEAD
+		add_filter( 'woocommerce_payment_methods_list_item', [ $this, 'add_payment_methods_list_item_id' ], 10, 2 );
+
 		add_filter( 'woocommerce_account_payment_methods_columns', [ $this, 'add_payment_methods_columns' ] );
-=======
-		add_filter( 'woocommerce_payment_methods_list_item', [ $this, 'add_payment_methods_list_item_id' ], 10, 2 );
->>>>>>> 97083ca9
 
 		// render the My Payment Methods section
 		// TODO: merge our payment methods data into the core table and remove this in a future version {CW 2016-05-17}
@@ -180,19 +178,33 @@
 
 
 	/**
-<<<<<<< HEAD
+	 * Adds the token ID to the token data array.
+	 *
+	 * @see wc_get_account_saved_payment_methods_list
+	 *
+	 * @internal
+	 *
+	 * @since 5.6.0-dev
+	 *
+	 * @param array $item individual list item from woocommerce_saved_payment_methods_list
+	 * @param \WC_Payment_Token $token payment token associated with this method entry
+	 * @return array
+	 */
+	public function add_payment_methods_list_item_id( $item, $token ) {
+
+		$item['id'] = $token->get_token();
+
+		return $item;
+	}
+
+
+	/**
 	 * Adds columns to the payment methods table.
-=======
-	 * Adds the token ID to the token data array.
-	 *
-	 * @see wc_get_account_saved_payment_methods_list
->>>>>>> 97083ca9
 	 *
 	 * @internal
 	 *
 	 * @since 5.6.0-dev
 	 *
-<<<<<<< HEAD
 	 * @param array of table columns in key => Title format
 	 * @return array of table columns in key => Title format
 	 */
@@ -239,17 +251,6 @@
 		}
 
 		return $columns;
-=======
-	 * @param array $item individual list item from woocommerce_saved_payment_methods_list
-	 * @param \WC_Payment_Token $token payment token associated with this method entry
-	 * @return array
-	 */
-	public function add_payment_methods_list_item_id( $item, $token ) {
-
-		$item['id'] = $token->get_token();
-
-		return $item;
->>>>>>> 97083ca9
 	}
 
 
