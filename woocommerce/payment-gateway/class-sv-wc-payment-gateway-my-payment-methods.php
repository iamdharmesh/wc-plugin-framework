--- conflicted
+++ resolved
@@ -235,16 +235,10 @@
 
 			ob_start();
 
-<<<<<<< HEAD
-			$window_object = 'wc_' . esc_js( $this->get_plugin()->get_id() ) . '_payment_methods_handler';
-			$load_function = 'load_' . esc_js( $this->get_plugin()->get_id() ) . '_payment_methods_handler';
-			$loaded_event  = $this->get_js_loaded_event();
-=======
 			$handler_name  = $this->get_js_handler_class_name();
 			$window_object = 'wc_' . $this->get_plugin()->get_id() . '_payment_methods_handler';
 			$load_function = 'load_' . $this->get_plugin()->get_id() . '_payment_methods_handler';
-			$loaded_event  = strtolower( $handler_name ) . '_loaded';
->>>>>>> 68430504
+			$loaded_event  = $this->get_js_loaded_event();
 
 			?>
 			function <?php echo esc_js( $load_function ) ?>() {
