--- conflicted
+++ resolved
@@ -55,35 +55,21 @@
 	/** @var bool true if there are tokens */
 	protected $has_tokens;
 
-<<<<<<< HEAD
-	/** @var string the base name of the matching JS handler class used in frontend */
-	private $js_handler_base_class_name = 'SV_WC_Payment_Methods_Handler';
-=======
 	/** @var string JS handler base class name, without the FW version */
 	protected $js_handler_base_class_name = 'SV_WC_Payment_Methods_Handler';
->>>>>>> a9d6777e
 
 
 	/**
 	 * Sets up the class.
 	 *
-<<<<<<< HEAD
-	 * Note: this constructor adds most of its functionality during the `wp` action.
-	 *
-=======
 	 * @param SV_WC_Payment_Gateway_Plugin $plugin gateway plugin
->>>>>>> a9d6777e
-	 * @since 4.0.0
-	 *
-	 * @param SV_WC_Payment_Gateway_Plugin $plugin gateway plugin
+	 *
+	 * @since 4.0.0
 	 */
 	public function __construct( $plugin ) {
 
 		$this->plugin = $plugin;
 
-<<<<<<< HEAD
-		add_action( 'wp', [ $this, 'init' ] );
-=======
 		parent::__construct();
 	}
 
@@ -98,10 +84,9 @@
 		parent::add_hooks();
 
 		add_action( 'wp', array( $this, 'init' ) );
->>>>>>> a9d6777e
 
 		// save a payment method via AJAX
-		add_action( 'wp_ajax_wc_' . $this->get_plugin()->get_id() . '_save_payment_method', [ $this, 'ajax_save_payment_method' ] );
+		add_action( 'wp_ajax_wc_' . $this->get_plugin()->get_id() . '_save_payment_method', array( $this, 'ajax_save_payment_method' ) );
 
 		add_action( 'woocommerce_payment_token_set_default', [ $this, 'clear_payment_methods_transients' ], 10, 2 );
 
@@ -150,7 +135,7 @@
 		$this->load_tokens();
 
 		// styles/scripts
-		add_action( 'wp_enqueue_scripts', [ $this, 'maybe_enqueue_styles_scripts' ] );
+		add_action( 'wp_enqueue_scripts', array( $this, 'maybe_enqueue_styles_scripts' ) );
 
 		add_filter( 'woocommerce_payment_methods_list_item', [ $this, 'add_payment_methods_list_item_id' ], 10, 2 );
 		add_filter( 'woocommerce_payment_methods_list_item', [ $this, 'add_payment_methods_list_item_edit_action' ], 10, 2 );
@@ -174,25 +159,19 @@
 
 
 	/**
-	 * Enqueues frontend scripts and styles.
+	 * Enqueue frontend CSS/JS
 	 *
 	 * @since 4.0.0
 	 */
 	public function maybe_enqueue_styles_scripts() {
 
-		$js_class = sprintf( '%s_v5_5_4', $this->js_handler_base_class_name );
-		$handle   = strtolower( str_replace( '_', '-', $js_class ) );
-
-		wp_enqueue_style( $handle, $this->get_plugin()->get_payment_gateway_framework_assets_url() . '/css/frontend/sv-wc-payment-gateway-my-payment-methods.min.css', [ 'dashicons' ], SV_WC_Plugin::VERSION );
-
-<<<<<<< HEAD
-		wp_enqueue_script( $handle, $this->get_plugin()->get_payment_gateway_framework_assets_url() . '/js/frontend/sv-wc-payment-gateway-my-payment-methods.min.js', [ 'jquery' ], SV_WC_Plugin::VERSION );
-=======
-			wp_enqueue_style( "$handle-v5_7_1", $this->get_plugin()->get_payment_gateway_framework_assets_url() . '/css/frontend/' . $handle . '.min.css', array( 'dashicons' ), SV_WC_Plugin::VERSION );
-
-			wp_enqueue_script( "$handle-v5_7_1", $this->get_plugin()->get_payment_gateway_framework_assets_url() . '/js/frontend/' . $handle . '.min.js', array( 'jquery-tiptip', 'jquery' ), SV_WC_Plugin::VERSION );
-		}
->>>>>>> a9d6777e
+		$handle = 'sv-wc-payment-gateway-my-payment-methods';
+
+		wp_register_script( 'jquery-tiptip', WC()->plugin_url() . '/assets/js/jquery-tiptip/jquery.tipTip.min.js', array( 'jquery' ), WC_VERSION, true );
+
+		wp_enqueue_style( "$handle-v5_7_1", $this->get_plugin()->get_payment_gateway_framework_assets_url() . '/css/frontend/' . $handle . '.min.css', array( 'dashicons' ), SV_WC_Plugin::VERSION );
+
+		wp_enqueue_script( "$handle-v5_7_1", $this->get_plugin()->get_payment_gateway_framework_assets_url() . '/js/frontend/' . $handle . '.min.js', array( 'jquery-tiptip', 'jquery' ), SV_WC_Plugin::VERSION );
 	}
 
 
@@ -438,7 +417,6 @@
 		return null;
 	}
 
-
 	/**
 	 * Adds the Title column content.
 	 *
@@ -508,10 +486,11 @@
 			 *
 			 * Fired before WooCommerce's My Payment Methods table HTML is rendered.
 			 *
+			 * @param SV_WC_Payment_Gateway_My_Payment_Methods $this instance
+			 *
+			 * @since 5.8.0-dev triggered on woocommerce_before_account_payment_methods
+			 *
 			 * @since 4.0.0
-			 * @since 5.6.0-dev triggered on woocommerce_before_account_payment_methods
-			 *
-			 * @param SV_WC_Payment_Gateway_My_Payment_Methods $this instance
 			 */
 			do_action( 'wc_' . $this->get_plugin()->get_id() . '_before_my_payment_method_table', $this );
 		}
@@ -551,7 +530,7 @@
 	 *
 	 * @internal
 	 *
-	 * @since 5.6.0-dev
+	 * @since 5.8.0-dev
 	 *
 	 * @param int $core_token_id the ID of a core token
 	 * @param \WC_Payment_Token $core_token the core token object
@@ -574,26 +553,35 @@
 		// confirm this is one of the plugin's tokens and that the token was deleted from the Payment Methods screen
 		if ( $token_id && (int) $core_token_id === (int) get_query_var( 'delete-payment-method' ) ) {
 
-<<<<<<< HEAD
 			$user_id = get_current_user_id();
 
 			/**
 			 * Fires after a new payment method is deleted by a customer.
 			 *
-			 * @since 5.0.0
-			 *
 			 * @param string $token_id ID of the deleted token
 			 * @param int $user_id user ID
+			 *
+			 * @since 5.0.0
+			 *
 			 */
 			do_action( 'wc_payment_gateway_' . $core_token->get_gateway_id() . '_payment_method_deleted', $token_id, $user_id );
 		}
-=======
-		// bail if the gateways have no tokens
-		if ( ! $this->has_tokens ) {
-			return;
-		}
-
-		wc_enqueue_js( $this->get_safe_handler_js() );
+	}
+
+
+	/**
+	 * Renders the payment methods table.
+	 *
+	 * TODO: remove this method by version 6.0.0 or by 2021-02-20 {WV 2020-02-20}
+	 *
+	 * @internal
+	 *
+	 * @since 4.0.0
+	 * @deprecated 5.6.0-dev
+	 */
+	public function render() {
+
+		wc_deprecated_function( __METHOD__, '5.6.0-dev' );
 	}
 
 
@@ -624,63 +612,6 @@
 		];
 
 		return $args;
->>>>>>> a9d6777e
-	}
-
-
-	/**
-	 * Renders the payment methods table.
-	 *
-	 * TODO: remove this method by version 6.0.0 or by 2021-02-20 {WV 2020-02-20}
-	 *
-	 * @internal
-	 *
-	 * @since 4.0.0
-	 * @deprecated 5.6.0-dev
-	 */
-	public function render() {
-
-		wc_deprecated_function( __METHOD__, '5.6.0-dev' );
-	}
-
-
-	/**
-	 * Renders the JavaScript.
-	 *
-	 * @since 5.1.0
-	 */
-	public function render_js() {
-
-		$args = [
-			'id'              => $this->get_plugin()->get_id(),
-			'slug'            => $this->get_plugin()->get_id_dasherized(),
-			'has_core_tokens' => (bool) wc_get_customer_saved_methods_list( get_current_user_id() ),
-			'ajax_url'        => admin_url( 'admin-ajax.php' ),
-			'ajax_nonce'      => wp_create_nonce( 'wc_' . $this->get_plugin()->get_id() . '_save_payment_method' ),
-			'i18n'            => array(
-				'edit_button'   => esc_html__( 'Edit', 'woocommerce-plugin-framework' ),
-				'cancel_button' => esc_html__( 'Cancel', 'woocommerce-plugin-framework' ),
-				'save_error'    => esc_html__( 'Oops, there was an error updating your payment method. Please try again.', 'woocommerce-plugin-framework' ),
-				'delete_ays'    => esc_html__( 'Are you sure you want to delete this payment method?', 'woocommerce-plugin-framework' ),
-			),
-		];
-
-		/**
-		 * Filters the payment gateway payment methods JavaScript args.
-		 *
-		 * @since 5.1.0
-		 *
-		 * @param array $args arguments
-		 * @param SV_WC_Payment_Gateway_My_Payment_Methods $handler payment methods handler
-		 */
-		$args = apply_filters( 'wc_payment_gateway_' . $this->get_plugin()->get_id() . '_payment_methods_js_args', $args, $this );
-
-		wc_enqueue_js( sprintf(
-			'window.wc_%1$s_payment_methods_handler = new %2$s( %3$s );',
-			esc_js( $this->get_plugin()->get_id() ),
-			esc_js( $this->get_js_handler_class() ),
-			json_encode( $args )
-		) );
 	}
 
 
@@ -696,9 +627,6 @@
 	 */
 	protected function get_js_handler_class() {
 
-<<<<<<< HEAD
-		return sprintf( '%s_v5_5_4', $this->js_handler_base_class_name );
-=======
 		wc_deprecated_function( __METHOD__, '5.7.0', __CLASS__ . '::get_js_handler_class_name()' );
 
 		return parent::get_js_handler_class_name();
@@ -743,7 +671,6 @@
 		}
 
 		return $is_logging_enabled;
->>>>>>> a9d6777e
 	}
 
 
