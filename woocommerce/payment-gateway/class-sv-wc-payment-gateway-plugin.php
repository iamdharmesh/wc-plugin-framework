--- conflicted
+++ resolved
@@ -964,12 +964,7 @@
 	/**
 	 * Returns all available gateway ids for the plugin
 	 *
-<<<<<<< HEAD
-	 * @since 1.0
-=======
-	 * @since 1.0.0
-	 * @throws Exception
->>>>>>> 8f8ad9c1
+	 * @since 1.0.0
 	 * @return array of gateway id strings
 	 */
 	public function get_gateway_ids() {
