--- conflicted
+++ resolved
@@ -999,88 +999,7 @@
 	 * @param string $id the integration ID, e.g. subscriptions
 	 * @return \SV_WC_Payment_Gateway_Integration|null
 	 */
-<<<<<<< HEAD
-	public function process_subscription_renewal_payment( $amount_to_charge, $order, $product_id ) {
-
-		try {
-
-			// set order defaults
-			$order = $this->get_order( $order->id );
-
-			// zero-dollar subscription renewal.  weird, but apparently it happens
-			if ( 0 == $amount_to_charge ) {
-
-				// add order note
-				// translators: %s - a formatted subscription charge amount, such as $1,000
-				$order->add_order_note( sprintf( esc_html__( '%s Subscription Renewal Approved', 'woocommerce-plugin-framework' ), wc_price( 0 ) ) );
-
-				// update subscription
-				WC_Subscriptions_Manager::process_subscription_payments_on_order( $order, $product_id );
-
-				return;
-			}
-
-			// set the amount to charge, ensuring that we have a decimal point, even if it's 1.00
-			$order->payment_total = number_format( (double) $amount_to_charge, 2, '.', '' );
-
-			// required
-			if ( ! $order->payment->token || ! $order->get_user_id() ) {
-				throw new SV_WC_Payment_Gateway_Exception( esc_html__( 'Subscription Renewal: Payment Token or User ID is missing/invalid.', 'woocommerce-plugin-framework' ) );
-			}
-
-			// get the token, we've already verified it's good
-			$token = $this->get_payment_token( $order->get_user_id(), $order->payment->token );
-
-			// perform the transaction
-			if ( $this->is_credit_card_gateway() ) {
-
-				if ( $this->perform_credit_card_charge() ) {
-					$response = $this->get_api()->credit_card_charge( $order );
-				} else {
-					$response = $this->get_api()->credit_card_authorization( $order );
-				}
-
-			} elseif ( $this->is_echeck_gateway() ) {
-				$response = $this->get_api()->check_debit( $order );
-			}
-
-			// check for success
-			if ( $response->transaction_approved() ) {
-
-				// order note based on gateway type
-				if ( $this->is_credit_card_gateway() ) {
-					$message = sprintf(
-						// translators: %1$s - payment gateway title (such as Authorize.net, Braintree, etc), %2$s - transaction type (authorization/charge), %3$s - card type (mastercard, visa, ...), %4$s - last four digits of the card, %5$s - card expiry date
-						esc_html__( '%1$s %2$s Subscription Renewal Payment Approved: %3$s ending in %4$s (expires %5$s)', 'woocommerce-plugin-framework' ),
-						$this->get_method_title(),
-						$this->perform_credit_card_authorization() ? esc_html_x( 'Authorization', 'credit card transaction type', 'woocommerce-plugin-framework' ) : esc_html_x( 'Charge', 'noun, credit card transaction type', 'woocommerce-plugin-framework' ),
-						$token->get_card_type() ? $token->get_type_full() : 'card',
-						$token->get_last_four(),
-						$token->get_exp_month() . '/' . $token->get_exp_year()
-					);
-				} elseif ( $this->is_echeck_gateway() ) {
-
-					// there may or may not be an account type (checking/savings) available, which is fine
-					// translators: %1$s - payment gateway title (such as Authorize.net, Braintree, etc), %2$s - account type (checking/savings - may or may not be available), %3$s - last four digits of the account
-					$message = sprintf( esc_html__( '%1$s Check Subscription Renewal Payment Approved: %2$s account ending in %3$s', 'woocommerce-plugin-framework' ), $this->get_method_title(), $token->get_account_type(), $token->get_last_four() );
-				}
-
-				// add order note
-				$order->add_order_note( $message );
-
-				// update subscription
-				WC_Subscriptions_Manager::process_subscription_payments_on_order( $order, $product_id );
-
-			} else {
-
-				// failure
-				throw new SV_WC_Payment_Gateway_Exception( sprintf( '%s: %s', $response->get_status_code(), $response->get_status_message() ) );
-			}
-
-		} catch ( SV_WC_Plugin_Exception $e ) {
-=======
 	public function get_integration( $id ) {
->>>>>>> 1c013162
 
 		return isset( $this->integrations[ $id ] ) ? $this->integrations[ $id ] : null;
 	}
@@ -1141,40 +1060,9 @@
 	/**
 	 * A gateway supports Subscriptions if all of the following are true:
 	 *
-<<<<<<< HEAD
-	 * @since 1.0.0
-	 * @param string $payment_method_to_display the default payment method text to display
-	 * @param array $subscription_details the subscription details
-	 * @param WC_Order $order the order containing the subscription
-	 * @return string the subscription payment method
-	 */
-	public function maybe_render_subscription_payment_method( $payment_method_to_display, $subscription_details, WC_Order $order ) {
-
-		// bail for other payment methods
-		if ( $this->get_id() !== $order->recurring_payment_method )
-			return $payment_method_to_display;
-
-		$token = $this->get_payment_token( $order->get_user_id(), $this->get_order_meta( $order->id, 'payment_token' ) );
-
-		if ( is_object( $token )  ) {
-			// translators: %1$s - payment type (MasterCard, Visa, eCheck, Bank Account, etc), %2$s - last four digits for the payment method (credit card, checkings account, etc)
-			$payment_method_to_display = sprintf( esc_html__( 'Via %1$s ending in %2$s', 'woocommerce-plugin-framework' ), $token->get_type_full(), $token->get_last_four() );
-		}
-
-		return $payment_method_to_display;
-	}
-
-
-	/** Pre-Orders feature ******************************************************/
-
-
-	/**
-	 * Returns true if this gateway with its current configuration supports pre-orders
-=======
 	 * + Subscriptions is active
 	 * + tokenization is supported
 	 * + tokenization is enabled
->>>>>>> 1c013162
 	 *
 	 * Concrete gateways can override this to conditionally support Subscriptions
 	 * based on certain settings (e.g. only when CSC is not required, etc.)
@@ -1195,170 +1083,13 @@
 	 * + tokenization is supported
 	 * + tokenization is enabled
 	 *
-<<<<<<< HEAD
-	 * @since 1.0.0
-	 * @see SV_WC_Payment_Gateway::process_payment()
-	 * @param boolean $result the result of this pre-order payment process
-	 * @param int $order_id the order identifier
-	 * @return true|array true to process this payment as a regular transaction, otherwise
-	 *         return an array containing keys 'result' and 'redirect'
-	 */
-	public function process_pre_order_payment( $result, $order_id ) {
-
-		assert( $this->supports_pre_orders() );
-
-		if ( WC_Pre_Orders_Order::order_contains_pre_order( $order_id ) &&
-			WC_Pre_Orders_Order::order_requires_payment_tokenization( $order_id ) ) {
-
-			$order = $this->get_order( $order_id );
-
-			try {
-
-				// using an existing tokenized payment method
-				if ( isset( $order->payment->token ) && $order->payment->token ) {
-
-					// save the tokenized card info for completing the pre-order in the future
-					$this->add_transaction_data( $order );
-
-				} else {
-
-					// otherwise tokenize the payment method
-					$order = $this->create_payment_token( $order );
-				}
-
-				// mark order as pre-ordered / reduce order stock
-				WC_Pre_Orders_Order::mark_order_as_pre_ordered( $order );
-
-				// empty cart
-				WC()->cart->empty_cart();
-
-				// redirect to thank you page
-				return array(
-					'result'   => 'success',
-					'redirect' => $this->get_return_url( $order ),
-				);
-
-			} catch( SV_WC_Payment_Gateway_Exception $e ) {
-
-				// translators: payment type (MasterCard, Visa, eCheck, Bank Account, etc), %2$s - failure message
-				$this->mark_order_as_failed( $order, sprintf( esc_html__( '%1$s Pre-Order Tokenization attempt failed (%2$s)', 'woocommerce-plugin-framework' ), $this->get_method_title(), $e->getMessage() ) );
-
-			}
-		}
-
-		// processing regular product
-		return $result;
-	}
-
-
-	/**
-	 * Process a pre-order payment when the pre-order is released
-=======
 	 * Concrete gateways can override this to conditionally support Pre-Orders
 	 * based on certain settings (e.g. only when CSC is not required, etc.)
->>>>>>> 1c013162
 	 *
 	 * @since 1.0.0
 	 * @return boolean true if the gateway supports pre-orders
 	 */
-<<<<<<< HEAD
-	public function process_pre_order_release_payment( $order ) {
-
-		try {
-
-			// set order defaults
-			$order = $this->get_order( $order->id );
-
-			// order description
-			// translators: %1$s: site title, %2$s: order number. Release - as in when the pre-order is released/fulfilled.
-			$order->description = sprintf( esc_html__( '%1$s - Pre-Order Release Payment for Order %2$s', 'woocommerce-plugin-framework' ), esc_html( get_bloginfo( 'name' ) ), $order->get_order_number() );
-
-			// token is required
-			if ( ! $order->payment->token ) {
-				throw new SV_WC_Payment_Gateway_Exception( esc_html__( 'Payment token missing/invalid.', 'woocommerce-plugin-framework' ) );
-			}
-
-			// perform the transaction
-			if ( $this->is_credit_card_gateway() ) {
-
-				if ( $this->perform_credit_card_charge() ) {
-					$response = $this->get_api()->credit_card_charge( $order );
-				} else {
-					$response = $this->get_api()->credit_card_authorization( $order );
-				}
-
-			} elseif ( $this->is_echeck_gateway() ) {
-				$response = $this->get_api()->check_debit( $order );
-			}
-
-			// success! update order record
-			if ( $response->transaction_approved() ) {
-
-				$last_four = substr( $order->payment->account_number, -4 );
-
-				// order note based on gateway type
-				if ( $this->is_credit_card_gateway() ) {
-
-					$message = sprintf(
-						// translators: %1$s - payment gateway title (such as Authorize.net, Braintree, etc), %2$s - transaction type (authorzation/charge), %3$s - credit card type (mastercard, visa, ...), %4$s - last for digits of the the card, %5$s - card expiry date
-						esc_html__( '%1$s %2$s Pre-Order Release Payment Approved: %3$s ending in %4$s (expires %5$s)', 'woocommerce-plugin-framework' ),
-						$this->get_method_title(),
-						$this->perform_credit_card_authorization() ? esc_html_x( 'Authorization', 'credit card transaction type', 'woocommerce-plugin-framework' ) : esc_html_x( 'Charge', 'noun, credit card transaction type', 'woocommerce-plugin-framework' ),
-						SV_WC_Payment_Gateway_Helper::payment_type_to_name( ( ! empty( $order->payment->card_type ) ? $order->payment->card_type : 'card' ) ),
-						$last_four,
-						$order->payment->exp_month . '/' . substr( $order->payment->exp_year, -2 )
-					);
-
-				} elseif ( $this->is_echeck_gateway() ) {
-
-					// account type (checking/savings) may or may not be available, which is fine
-					// translators: %1$s - payment gateway title (such as Authorize.net, Braintree, etc), %2$s - e-check account type (Savings Account, Checking Account), %3$s - last four digits of the account
-					$message = sprintf( esc_html__( '%1$s eCheck Pre-Order Release Payment Approved: %2$s ending in %3$s', 'woocommerce-plugin-framework' ), $this->get_method_title(), SV_WC_Payment_Gateway_Helper::payment_type_to_name( ( ! empty( $order->payment->account_type ) ? $order->payment->account_type : 'bank' ) ), $last_four );
-
-				}
-
-				// adds the transaction id (if any) to the order note
-				if ( $response->get_transaction_id() ) {
-					$message .= ' ' . sprintf( esc_html__( '(Transaction ID %s)', 'woocommerce-plugin-framework' ), $response->get_transaction_id() );
-				}
-
-				$order->add_order_note( $message );
-			}
-
-			if ( $response->transaction_approved() || $response->transaction_held() ) {
-
-				// add the standard transaction data
-				$this->add_transaction_data( $order, $response );
-
-				// allow the concrete class to add any gateway-specific transaction data to the order
-				$this->add_payment_gateway_transaction_data( $order, $response );
-
-				// if the transaction was held (ie fraud validation failure) mark it as such
-				if ( $response->transaction_held() || ( $this->supports( self::FEATURE_CREDIT_CARD_AUTHORIZATION ) && $this->perform_credit_card_authorization() ) ) {
-
-					$this->mark_order_as_held( $order, $this->supports( self::FEATURE_CREDIT_CARD_AUTHORIZATION ) && $this->perform_credit_card_authorization() ? esc_html__( 'Authorization only transaction', 'woocommerce-plugin-framework' ) : $response->get_status_message(), $response );
-					$order->reduce_order_stock(); // reduce stock for held orders, but don't complete payment
-
-				} else {
-					// otherwise complete the order
-					$order->payment_complete();
-				}
-
-			} else {
-
-				// failure
-				throw new SV_WC_Payment_Gateway_Exception( sprintf( '%s: %s', $response->get_status_code(), $response->get_status_message() ) );
-
-			}
-
-		} catch ( SV_WC_Plugin_Exception $e ) {
-
-			// Mark order as failed
-			// Translators: %s - failure message
-			$this->mark_order_as_failed( $order, sprintf( esc_html__( 'Pre-Order Release Payment Failed: %s', 'woocommerce-plugin-framework' ), $e->getMessage() ) );
-=======
 	public function supports_pre_orders() {
->>>>>>> 1c013162
 
 		return $this->get_plugin()->is_pre_orders_active() && $this->supports_tokenization() && $this->tokenization_enabled();
 	}
