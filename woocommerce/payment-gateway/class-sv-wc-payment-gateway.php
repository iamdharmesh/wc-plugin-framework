--- conflicted
+++ resolved
@@ -1009,11 +1009,8 @@
 	protected function get_order( $order ) {
 
 		if ( is_numeric( $order ) ) {
-<<<<<<< HEAD
-			$order = new WC_Order( $order );
-=======
+
 			$order = SV_WC_Plugin_Compatibility::wc_get_order( $order );
->>>>>>> 41f70916
 		}
 
 		// set payment total here so it can be modified for later by add-ons like subscriptions which may need to charge an amount different than the get_total()
