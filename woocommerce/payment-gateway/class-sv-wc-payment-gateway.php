--- conflicted
+++ resolved
@@ -1160,10 +1160,6 @@
 
 		$this->add_debug_message( $message, 'message', true );
 
-<<<<<<< HEAD
-		// we don't have control over the "Thank you. Your order has been received." message shown on the "Thank You" pageYet
-		wc_add_notice( __( 'Your order has been received and is being reviewed. Thank you for your business.', $this->text_domain ) );
-=======
 		// user message
 		$user_message = '';
 		if ( $response && $this->is_detailed_customer_decline_messages_enabled() ) {
@@ -1173,10 +1169,6 @@
 			$user_message = __( 'Your order has been received and is being reviewed.  Thank you for your business.', $this->text_domain );
 		}
 		SV_WC_Plugin_Compatibility::wc_add_notice( $user_message );
-
-		SV_WC_Plugin_Compatibility::set_messages();  // TODO: do we need this?  test with a direct and redirect gateway
-
->>>>>>> 8f8ad9c1
 	}
 
 
@@ -1201,9 +1193,6 @@
 
 		$this->add_debug_message( $error_message, 'error' );
 
-<<<<<<< HEAD
-		wc_add_notice( __( 'An error occurred, please try again or try an alternate form of payment.', $this->text_domain ), 'error' );
-=======
 		// user message
 		$user_message = '';
 		if ( $response && $this->is_detailed_customer_decline_messages_enabled() ) {
@@ -1213,7 +1202,6 @@
 			$user_message = __( 'An error occurred, please try again or try an alternate form of payment.', $this->text_domain );
 		}
 		SV_WC_Plugin_Compatibility::wc_add_notice( $user_message, 'error' );
->>>>>>> 8f8ad9c1
 	}
 
 
@@ -1460,19 +1448,15 @@
 	 * Returns true if a credit card charge should be performed, false if an
 	 * authorization should be
 	 *
-<<<<<<< HEAD
-	 * @since 1.0
-=======
 	 * @since 1.0.0
 	 * @throws Exception
->>>>>>> 8f8ad9c1
 	 * @return boolean true if a charge should be performed
 	 */
 	public function perform_credit_card_charge() {
 
 		assert( $this->supports_credit_card_charge() );
 
-		return  self::TRANSACTION_TYPE_CHARGE == $this->transaction_type;
+		return self::TRANSACTION_TYPE_CHARGE == $this->transaction_type;
 	}
 
 
@@ -1480,12 +1464,8 @@
 	 * Returns true if a credit card authorization should be performed, false if aa
 	 * charge should be
 	 *
-<<<<<<< HEAD
-	 * @since 1.0
-=======
 	 * @since 1.0.0
 	 * @throws Exception
->>>>>>> 8f8ad9c1
 	 * @return boolean true if an authorization should be performed
 	 */
 	public function perform_credit_card_authorization() {
