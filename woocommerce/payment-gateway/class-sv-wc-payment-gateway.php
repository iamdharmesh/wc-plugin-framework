<?php
/**
 * WooCommerce Payment Gateway Framework
 *
 * This source file is subject to the GNU General Public License v3.0
 * that is bundled with this package in the file license.txt.
 * It is also available through the world-wide-web at this URL:
 * http://www.gnu.org/licenses/gpl-3.0.html
 * If you did not receive a copy of the license and are unable to
 * obtain it through the world-wide-web, please send an email
 * to license@skyverge.com so we can send you a copy immediately.
 *
 * DISCLAIMER
 *
 * Do not edit or add to this file if you wish to upgrade the plugin to newer
 * versions in the future. If you wish to customize the plugin for your
 * needs please refer to http://www.skyverge.com
 *
 * @package   SkyVerge/WooCommerce/Payment-Gateway/Classes
 * @author    SkyVerge
 * @copyright Copyright (c) 2013-2014, SkyVerge, Inc.
 * @license   http://www.gnu.org/licenses/gpl-3.0.html GNU General Public License v3.0
 */

if ( ! defined( 'ABSPATH' ) ) exit; // Exit if accessed directly

if ( ! class_exists( 'SV_WC_Payment_Gateway' ) ) :

/**
 * # WooCommerce Payment Gateway Framework
 *
 * Full featured payment gateway framework
 *
 * ## Supports (zero or more):
 *
 * + `tokenization`  - supports tokenization methods
 * + `card_types`    - allows the user to configure a set of card types to display on the checkout page
 * + `charge`        - transaction type charge
 * + `authorization` - transaction type authorization
 *
 * ## Payment Types (one and only one):
 *
 * + `credit-card` - supports credit card transactions
 * + `echeck` = supports echeck transactions
 *
 * ## Usage
 *
 * Extend this class and implement the following methods:
 *
 * + `get_method_form_fields()` - return an array of admin settings form fields specific for this method (will probably include at least authentication fields).
 * + `payment_fields()` - probably very simple implementation, ie woocommerce_intuit_qbms_payment_fields( $this );
 *
 * Override any of the following optional method stubs:
 *
 * + `add_payment_gateway_transaction_data( $order, $response )` - add any gateway-specific transaction data to the order
 *
 * Following the instructions in templates/readme.txt copy and complete the
 * following templates as needed based on gateway type:
 *
 * + `wc-gateway-plugin-id-template.php` - template functions
 * + `wc-plugin-id.js - frontend javascript
 * + `credit-card/checkout/gateway-id-payment-fields.php` - renders the checkout payment fields for credit card gateways
 * + `credit-card/myaccount/gateway-id-my-cards.php` - renders the checkout payment fields for credit card gateways
 * + `check/checkout/gateway-id-payment-fields.php` - renders the checkout payment fields for echeck gateways
 * + `check/myaccount/gateway-id-my-accounts.php` - renders the checkout payment fields for echeck gateways
 *
 * ### Tokenization Support
 *
 * If the gateway supports payment method tokenization implement the following method stub:
 *
 * + `show_my_payment_methods_load_template()` - render the "My Payment Methods" template
 *
 * Copy and complete the following template:
 *
 * + `credit-card/myaccount/gateway-id-my-cards.php` - renders the "My Cards" section for credit card gateways
 *
 * #### Types of Tokenization Requests
 *
 * There are two different models used by payment gateways to tokenize payment
 * methods: tokenize with sale/zero dollar pre-auth, or tokenize first.
 * Sample gateways of the former include First Data and NETbilling, which
 * automatically tokenize a payment method as part of a regular authorization/
 * charge transaction.  While an example of the latter is Intuit QBMS, which
 * has a dedicated tokenize request that is always used.  This framework
 * assumes the "tokenize first" protocol.  To implement a gateway that
 * combines tokenization with sale, simply do the following:
 *
 * + Override SV_WC_Payment_Gateway_Direct::tokenize_with_sale() to return true
 * + Make sure that the API authorization response class also implements the
 *   SV_WC_Payment_Gateway_API_Create_Payment_Token_Response interface
 *
 * The framework assumes that for tokenize with sale gateways there will also be
 * a separate zero-dollar tokenization request, this should be implemented by
 * SV_WC_Payment_Gateway_API::tokenize_payment_method()
 *
 * ### Subscriptions support
 *
 * If the gateway conditionally adds subscriptions support (for instance
 * requiring tokenization) add support for all subscriptions features from the
 * child class constructor, after calling the parent constructor and performing
 * any required validations (ie tokenization enabled, CSC not required, etc).
 *
 * Override the get_remove_subscription_renewal_order_meta_fragment() method to remove any
 * order meta added by the add_payment_gateway_transaction_data( $order, $response )
 * method
 *
 * ### Gateway Type
 *
 * Implement the following method stubs based on the gateway type:
 *
 * + `get_api()` - for direct payment methods this returns the API instance
 *
 * ### Logging
 *
 * You are responsible for handling your own logging, though some helper
 * methods and best practices are defined.
 *
 * A recommended implementation strategy for direct payment gateways is to
 * do an action from within the API class, immediately after the remote request,
 * for instance like:
 *
 * do_action( 'wc_intuit_qbms_api_request_performed', $request_data, $response_data );
 *
 * Hook into this action from your child class constructor, ie:
 *
 * add_action( 'wc_intuit_qbms_api_request_performed', array( $this, 'log_api_communication' ), 10, 2 );
 *
 * Then define your own log_api_communication method, making use of
 * add_debug_message() method if so desired, ie:
 *
 * $this->add_debug_message( sprintf( __( "Request Method: %s\nRequest URI: %s\nRequest Body: %s", My_Gateway::TEXT_DOMAIN ), $request['method'], $request['uri'], $request['body'] ), 'message', true );
 *
 * This will have the effect of logging every communication request with the
 * remote endpoint, without you having to litter your code with logging calls,
 * and is about the closest to an Aspect Oriented solution as we can get with WP/PHP
 *
 * ### Customer ID
 *
 * Most gateways use a form of customer identification.  If your gateway does
 * not, or you don't require it, override the following methods to return
 * false:
 *
 * + `get_customer_id_user_meta_name()`
 * + `get_guest_customer_id()`
 * + `get_customer_id()`
 *
 * ### Transaction URL
 *
 * Some, not all, gateways support linking directly to a transaction within
 * the merchant account.  If your gateway support this, you can override the
 * following method to return the direct transaction URL for the given order.
 * Don't forget to declare support for this within the gateway plugin class!:
 *
 * + `get_transaction_url( $order )`
 *
 */
abstract class SV_WC_Payment_Gateway extends WC_Payment_Gateway {


	/** Sends through sale and request for funds to be charged to cardholder's credit card. */
	const TRANSACTION_TYPE_CHARGE = 'charge';

	/** Sends through a request for funds to be "reserved" on the cardholder's credit card. A standard authorization is reserved for 2-5 days. Reservation times are determined by cardholder's bank. */
	const TRANSACTION_TYPE_AUTHORIZATION = 'authorization';

	/** The production environment identifier */
	const ENVIRONMENT_PRODUCTION = 'production';

	/** The test environment identifier */
	const ENVIRONMENT_TEST = 'test';

	/** Debug mode log to file */
	const DEBUG_MODE_LOG = 'log';

	/** Debug mode display on checkout */
	const DEBUG_MODE_CHECKOUT = 'checkout';

	/** Debug mode log to file and display on checkout */
	const DEBUG_MODE_BOTH = 'both';

	/** Debug mode disabled */
	const DEBUG_MODE_OFF = 'off';

	/** Gateway which supports direct (XML, REST, SOAP, custom, etc) communication */
	const GATEWAY_TYPE_DIRECT = 'direct';

	/** Gateway which supports redirecting to a gateway server for payment collection, or embedding an iframe on checkout */
	const GATEWAY_TYPE_HOSTED = 'hosted';

	/** Credit card payment type */
	const PAYMENT_TYPE_CREDIT_CARD = 'credit-card';

	/** eCheck payment type */
	const PAYMENT_TYPE_ECHECK = 'echeck';

	/** Gateway with multiple payment options */
	const PAYMENT_TYPE_MULTIPLE = 'multiple';

	/** Bank transfer gateway */
	const PAYMENT_TYPE_BANK_TRANSFER = 'bank_transfer';

	/** Credit card types feature */
	const FEATURE_CARD_TYPES = 'card_types';

	/** Tokenization feature */
	const FEATURE_TOKENIZATION = 'tokenization';

	/** Credit Card charge transaction feature */
	const FEATURE_CREDIT_CARD_CHARGE = 'charge';

	/** Credit Card authorization transaction feature */
	const FEATURE_CREDIT_CARD_AUTHORIZATION = 'authorization';


	/** @var SV_WC_Payment_Gateway_Plugin the parent plugin class */
	private $plugin;

	/** @var string plugin text domain */
	protected $text_domain;

	/** @var string payment type, one of 'credit-card' or 'echeck' */
	private $payment_type;

	/** @var array associative array of environment id to display name, defaults to 'production' => 'Production' */
	private $environments;

	/** @var array associative array of card type to display name */
	private $available_card_types;

	/** @var array optional array of currency codes this gateway is allowed for */
	private $currencies;

	/** @var string configuration option: the transaction environment, one of $this->environments keys */
	private $environment;

	/** @var string configuration option: the type of transaction, whether purchase or authorization, defaults to 'charge' */
	private $transaction_type;

	/** @var array configuration option: card types to show images for */
	private $card_types;

	/** @var string configuration option: indicates whether a Card Security Code field will be presented on checkout, either 'yes' or 'no' */
	private $enable_csc;

	/** @var array configuration option: supported echeck fields, one of 'check_number', 'account_type' */
	private $supported_check_fields;

	/** @var string configuration option: indicates whether tokenization is enabled, either 'yes' or 'no' */
	private $tokenization;

	/** @var string configuration option: 4 options for debug mode - off, checkout, log, both */
	private $debug_mode;

	/** @var string configuration option: whether to use a sibling gateway's connection/authentication settings */
	private $inherit_settings;

	/** @var array of shared setting names, if any.  This can be used for instance when a single plugin supports both credit card and echeck payments, and the same credentials can be used for both gateways */
	private $shared_settings = array();


	/**
	 * Initialize the gateway
	 *
	 * Args:
	 *
	 * + `method_title` - string admin method title, ie 'Intuit QBMS', defaults to 'Settings'
	 * + `method_description` - string admin method description, defaults to ''
	 * + `supports` - array  list of supported gateway features, possible values include:
	 *   'products', 'card_types', 'tokenziation', 'charge', 'authorization', 'subscriptions',
	 *   'subscription_suspension', 'subscription_cancellation', 'subscription_reactivation',
	 *   'subscription_amount_changes', 'subscription_date_changes', 'subscription_payment_method_change'.
	 *   Defaults to 'products', 'charge' (credit-card gateways only)
	 * + `payment_type` - string one of 'credit-card' or 'echeck', defaults to 'credit-card'
	 * + `card_types` - array  associative array of card type to display name, used if the payment_type is 'credit-card' and the 'card_types' feature is supported.  Defaults to:
	 *   'VISA' => 'Visa', 'MC' => 'MasterCard', 'AMEX' => 'American Express', 'DISC' => 'Discover', 'DINERS' => 'Diners', 'JCB' => 'JCB'
	 * + `echeck_fields` - array of supported echeck fields, including 'check_number', 'account_type'
	 * + `environments` - associative array of environment id to display name, merged with default of 'production' => 'Production'
	 * + `currencies` -  array of currency codes this gateway is allowed for, defaults to plugin accepted currencies
	 * + `countries` -  array of two-letter country codes this gateway is allowed for, defaults to all
	 * + `shared_settings` - array of shared setting names, if any.  This can be used for instance when a single plugin supports both credit card and echeck payments, and the same credentials can be used for both gateways
	 *
	 * @since 1.0
	 * @param string $id the gateway id
	 * @param SV_WC_Payment_Gateway_Plugin $plugin the parent plugin class
	 * @param string $text_domain the plugin text domain
	 * @param array $args gateway arguments
	 */
	public function __construct( $id, $plugin, $text_domain, $args ) {

		// first setup the gateway and payment type for this gateway
		$this->payment_type = isset( $args['payment_type'] ) ? $args['payment_type'] : self::PAYMENT_TYPE_CREDIT_CARD;

		// default credit card gateways to supporting 'charge' transaction type, this could be overridden by the 'supports' constructor parameter to include (or only support) authorization
		if ( $this->is_credit_card_gateway() ) {
			$this->add_support( self::FEATURE_CREDIT_CARD_CHARGE );
		}

		// required fields
		$this->id          = $id;  // @see WC_Payment_Gateway::$id

		$this->plugin      = $plugin;
		$this->text_domain = $text_domain;

		// optional parameters
		if ( isset( $args['method_title'] ) )       $this->method_title                 = $args['method_title'];        // @see WC_Settings_API::$method_title
		if ( isset( $args['method_description'] ) ) $this->method_description           = $args['method_description'];  // @see WC_Settings_API::$method_description
		if ( isset( $args['supports'] ) )           $this->set_supports( $args['supports'] );
		if ( isset( $args['card_types'] ) )         $this->available_card_types         = $args['card_types'];
		if ( isset( $args['echeck_fields'] ) )      $this->supported_check_fields       = $args['echeck_fields'];
		if ( isset( $args['environments'] ) )       $this->environments                 = array_merge( $this->get_environments(), $args['environments'] );
		if ( isset( $args['countries'] ) )          $this->countries                    = $args['countries'];  // @see WC_Payment_Gateway::$countries
		if ( isset( $args['shared_settings'] ) )    $this->shared_settings              = $args['shared_settings'];
		if ( isset( $args['currencies'] ) ) {
			$this->currencies = $args['currencies'];
		} else {
			$this->currencies = $this->get_plugin()->get_accepted_currencies();
		}

		// always want to render the field area, even for gateways with no fields, so we can display messages  @see WC_Payment_Gateway::$has_fields
		$this->has_fields = true;

		// default icon filter  @see WC_Payment_Gateway::$icon
		$this->icon = apply_filters( 'wc_' + $this->get_id() + '_icon', '' );

		// Load the form fields
		$this->init_form_fields();

		// initialize and load the settings
		$this->init_settings();

		$this->load_settings();

		// pay page fallback
		$this->add_pay_page_handler();

		// Save settings
		if ( is_admin() ) {
			add_action( 'woocommerce_update_options_payment_gateways_' . $this->get_id(), array( $this, 'process_admin_options' ) );
		}

		// add gateway.js checkout javascript
		add_action( 'wp_enqueue_scripts', array( $this, 'enqueue_scripts' ) );
	}


	/**
	 * Loads the plugin configuration settings
	 *
	 * @since 1.0
	 */
	protected function load_settings() {

		// Define user set variables
		foreach ( $this->settings as $setting_key => $setting ) {
			$this->$setting_key = $setting;
		}

		// inherit settings from sibling gateway(s)
		if ( $this->inherit_settings() ) {

			// get any other sibling gateways
			$other_gateway_ids = array_diff( $this->get_plugin()->get_gateway_ids(), array( $this->get_id() ) );

			// determine if any sibling gateways have any configured shared settings
			foreach ( $other_gateway_ids as $other_gateway_id ) {

				$other_gateway_settings = $this->get_plugin()->get_gateway_settings( $other_gateway_id );

				// if the other gateway isn't also trying to inherit settings...
				if ( ! isset( $other_gateway_settings['inherit_settings'] ) || 'no' == $other_gateway_settings['inherit_settings'] ) {

					// load the other gateway so we can access the shared settings properly
					$other_gateway = $this->get_plugin()->get_gateway( $other_gateway_id );

					foreach ( $this->shared_settings as $setting_key ) {
						$this->$setting_key = $other_gateway->$setting_key;
					}
				}
			}
		}
	}


	/**
	 * Enqueues the required gateway.js library and custom checkout javascript.
	 * Also localizes payment method validation errors
	 *
	 * @since 1.0
	 * @return boolean true if the scripts were enqueued, false otherwise
	 */
	public function enqueue_scripts() {

<<<<<<< HEAD
		// only load javascript once, if the gateway is available, and if on the page page and i
		if ( ! $this->is_available() || wp_script_is( 'wc-' . $this->get_plugin()->get_id_dasherized() . '-js', 'enqueued' ) ) {
=======
		// only load javascript once, if the gateway is available, and if on the page page
		if ( ! $this->is_available() || false === $this->is_pay_page_gateway() || wp_script_is( 'wc-' . $this->get_plugin()->get_id_dasherized() . '-js', 'enqueued' ) ) {
>>>>>>> 54a8bf0e
			return false;
		}

		$suffix = defined( 'SCRIPT_DEBUG' ) && SCRIPT_DEBUG ? '' : '.min';

		// load gateway.js checkout script
		$script_src = apply_filters( 'wc_payment_gateway_' . $this->get_plugin()->get_id() . '_javascript_url', $this->get_plugin()->get_plugin_url() . '/assets/js/frontend/wc-' . $this->get_plugin()->get_id_dasherized() . $suffix . '.js', $suffix );

		// some gateways don't use frontend scripts so don't enqueue if one doesn't exist
		if ( ! is_readable( $this->get_plugin()->get_plugin_path() . '/assets/js/frontend/wc-' . $this->get_plugin()->get_id_dasherized() . $suffix . '.js' ) ) {
			return false;
		}

		wp_enqueue_script( 'wc-' . $this->get_plugin()->get_id_dasherized() . '-js', $script_src, array(), $this->get_plugin()->get_version(), true );

		// localize error messages
		$params = apply_filters( 'wc_gateway_' . $this->get_plugin()->get_id() . '_js_localize_script_params', $this->get_js_localize_script_params() );

		wp_localize_script( 'wc-' . $this->get_plugin()->get_id_dasherized() . '-js', $this->get_plugin()->get_id() . '_params', $params );

		return true;
	}


	/**
	 * Returns true if on the pay page and this is the currently selected gateway
	 *
	 * @since 1.0
	 * @return mixed true if on pay page and is currently selected gateways, false if on pay page and not the selected gateway, null otherwise
	 */
	public function is_pay_page_gateway() {

		if ( SV_WC_Plugin_Compatibility::is_checkout_pay_page() ) {

			$order_id  = SV_WC_Plugin_Compatibility::get_checkout_pay_page_order_id();

			if ( $order_id ) {
				$order = new WC_Order( $order_id );

				return $order->payment_method == $this->get_id();
			}

		}

		return null;
	}


	/**
	 * Returns an array of javascript script params to localize for the
	 * checkout/pay page javascript.  Mostly used for i18n purposes
	 *
	 * @since 1.0
	 * @return array associative array of param name to value
	 */
	protected function get_js_localize_script_params() {

		return array(
			'card_number_missing'            => _x( 'Card number is missing', 'Supports direct credit card', $this->text_domain ),
			'card_number_invalid'            => _x( 'Card number is invalid', 'Supports direct credit card', $this->text_domain ),
			'card_number_digits_invalid'     => _x( 'Card number is invalid (only digits allowed)', 'Supports direct credit card', $this->text_domain ),
			'card_number_length_invalid'     => _x( 'Card number is invalid (wrong length)', 'Supports direct credit card', $this->text_domain ),
			'cvv_missing'                    => _x( 'Card security code is missing', 'Supports direct credit card', $this->text_domain ),
			'cvv_digits_invalid'             => _x( 'Card security code is invalid (only digits are allowed)', 'Supports direct credit card', $this->text_domain ),
			'cvv_length_invalid'             => _x( 'Card security code is invalid (must be 3 or 4 digits)', 'Supports direct credit card', $this->text_domain ),
			'card_exp_date_invalid'          => _x( 'Card expiration date is invalid', 'Supports direct credit card', $this->text_domain ),
			'check_number_digits_invalid'    => _x( 'Check Number is invalid (only digits are allowed)', 'Supports direct cheque', $this->text_domain ),
			'drivers_license_state_missing'  => _x( 'Drivers license state is missing', 'Supports direct cheque', $this->text_domain ),
			'drivers_license_number_missing' => _x( 'Drivers license number is missing', 'Supports direct cheque', $this->text_domain ),
			'drivers_license_number_invalid' => _x( 'Drivers license number is invalid', 'Supports direct cheque', $this->text_domain ),
			'account_number_missing'         => _x( 'Account Number is missing', 'Supports direct cheque', $this->text_domain ),
			'account_number_invalid'         => _x( 'Account Number is invalid (only digits are allowed)', 'Supports direct cheque', $this->text_domain ),
			'account_number_length_invalid'  => _x( 'Account number is invalid (must be between 5 and 17 digits)', 'Supports direct cheque', $this->text_domain ),
			'routing_number_missing'         => _x( 'Routing Number is missing', 'Supports direct cheque', $this->text_domain ),
			'routing_number_digits_invalid'  => _x( 'Routing Number is invalid (only digits are allowed)', 'Supports direct cheque', $this->text_domain ),
			'routing_number_length_invalid'  => _x( 'Routing number is invalid (must be 9 digits)', 'Supports direct cheque', $this->text_domain ),
		);

	}


	/**
	 * Adds a default simple pay page handler
	 *
	 * @since 1.0
	 */
	protected function add_pay_page_handler() {
		add_action( 'woocommerce_receipt_' . $this->get_id(), array( $this, 'payment_page' ) );
	}


	/**
	 * Render a simple payment page
	 *
	 * @since 2.0.3-1
	 * @param int $order_id identifies the order
	 */
	public function payment_page( $order_id ) {
		echo '<p>' . __( 'Thank you for your order.', $this->text_domain ) . '</p>';
	}


	/**
	 * Get the default payment method title, which is configurable within the
	 * admin and displayed on checkout
	 *
	 * @since 2.0.3-1
	 * @return string payment method title to show on checkout
	 */
	protected function get_default_title() {

		// defaults for credit card and echeck, override for others
		if ( $this->is_credit_card_gateway() ) {
			return _x( 'Credit Card', 'Supports credit card', $this->text_domain );
		} elseif ( $this->is_echeck_gateway() ) {
			return _x( 'eCheck', 'Supports cheque', $this->text_domain );
		}
	}


	/**
	 * Get the default payment method description, which is configurable
	 * within the admin and displayed on checkout
	 *
	 * @since 2.0.3-1
	 * @return string payment method description to show on checkout
	 */
	protected function get_default_description() {

		// defaults for credit card and echeck, override for others
		if ( $this->is_credit_card_gateway() ) {
			return _x( 'Pay securely using your credit card.', 'Supports credit card', $this->text_domain );
		} elseif ( $this->is_echeck_gateway() ) {
			return _x( 'Pay securely using your checking account.', 'Supports cheque', $this->text_domain );
		}
	}


	/**
	 * Initialize payment gateway settings fields
	 *
	 * @since 1.0
	 * @see WC_Settings_API::init_form_fields()
	 */
	public function init_form_fields() {

		// common top form fields
		$this->form_fields = array(

			'enabled' => array(
				'title'   => __( 'Enable / Disable', $this->text_domain ),
				'label'   => __( 'Enable this gateway', $this->text_domain ),
				'type'    => 'checkbox',
				'default' => 'no',
			),

			'title' => array(
				'title'    => __( 'Title', $this->text_domain ),
				'type'     => 'text',
				'desc_tip' => __( 'Payment method title that the customer will see during checkout.', $this->text_domain ),
				'default'  => $this->get_default_title(),
			),

			'description' => array(
				'title'    => __( 'Description', $this->text_domain ),
				'type'     => 'textarea',
				'desc_tip' => __( 'Payment method description that the customer will see during checkout.', $this->text_domain ),
				'default'  => $this->get_default_description(),
			),

		);

		// Card Security Code (CVV) field
		if ( $this->is_credit_card_gateway() ) {
			$this->form_fields = $this->add_csc_form_fields( $this->form_fields );
		}

		// both credit card authorization & charge supported
		if ( $this->supports_credit_card_authorization() && $this->supports_credit_card_charge() ) {
			$this->form_fields = $this->add_authorization_charge_form_fields( $this->form_fields );
		}

		// card types support
		if ( $this->supports_card_types() ) {
			$this->form_fields = $this->add_card_types_form_fields( $this->form_fields );
		}

		// tokenization support
		if ( $this->supports_tokenization() ) {
			$this->form_fields = $this->add_tokenization_form_fields( $this->form_fields );
		}

		// if there is more than just the production environment available
		if ( count( $this->get_environments() ) > 1 ) {
			$this->form_fields = $this->add_environment_form_fields( $this->form_fields );
		}

		// add the "inherit settings" toggle if there are settings shared with a sibling gateway
		if ( count( $this->shared_settings ) ) {
			$this->form_fields = $this->add_shared_settings_form_fields( $this->form_fields );
		}

		// add unique method fields added by concrete gateway class
		$gateway_form_fields = $this->get_method_form_fields();
		$this->form_fields = array_merge( $this->form_fields, $gateway_form_fields );

		// add any common bottom fields
		$this->form_fields['debug_mode'] = array(
			'title'       => __( 'Debug Mode', $this->text_domain ),
			'type'        => 'select',
			'description' => sprintf( __( 'Show Detailed Error Messages and API requests/responses on the checkout page and/or save them to the debug log: %s', $this->text_domain ), '<strong class="nobr">wp-content/plugins/woocommerce/logs/' . $this->log_file_name() . '</strong>' ),
			'default'     => self::DEBUG_MODE_OFF,
			'options'     => array(
				self::DEBUG_MODE_OFF      => _x( 'Off', 'Debug mode off', $this->text_domain ),
				self::DEBUG_MODE_CHECKOUT => __( 'Show on Checkout Page', $this->text_domain ),
				self::DEBUG_MODE_LOG      => __( 'Save to Log', $this->text_domain ),
				self::DEBUG_MODE_BOTH     => _x( 'Both', 'Debug mode both show on checkout and log', $this->text_domain )
			),
		);

		// add the special 'shared-settings-field' class name to any shared settings fields
		foreach ( $this->shared_settings as $field_name ) {
			$this->form_fields[ $field_name ]['class'] = trim( isset( $this->form_fields[ $field_name ]['class'] ) ? $this->form_fields[ $field_name ]['class'] : '' ) . ' shared-settings-field';
		}
	}


	/**
	 * Returns an array of form fields specific for this method.
	 *
	 * To add environment-dependent fields, include the 'class' form field argument
	 * with 'environment-field production-field' where "production" matches a
	 * key from the environments member
	 *
	 * @since 1.0
	 * @return array of form fields
	 */
	abstract protected function get_method_form_fields();


	/**
	 * Adds the gateway environment form fields
	 *
	 * @since 1.0
	 * @param array $form_fields gateway form fields
	 * @return array $form_fields gateway form fields
	 */
	protected function add_environment_form_fields( $form_fields ) {

		$form_fields['environment'] = array(
			'title'    => __( 'Environment', $this->text_domain ),
			'type'     => 'select',
			'default'  => key( $this->get_environments() ),  // default to first defined environment
			'desc_tip' => __( 'Select the gateway environment to use for transactions.', $this->text_domain ),
			'options'  => $this->get_environments(),
		);

		return $form_fields;
	}


	/**
	 * Adds the optional shared settings toggle element.  The 'shared_settings'
	 * optional constructor parameter must have been used in order for shared
	 * settings to be supported.
	 *
	 * @since 1.0
	 * @see SV_WC_Payment_Gateway::$shared_settings
	 * @see SV_WC_Payment_Gateway::$inherit_settings
	 * @param array $form_fields gateway form fields
	 * @return array $form_fields gateway form fields
	 */
	protected function add_shared_settings_form_fields( $form_fields ) {

		// get any sibling gateways
		$other_gateway_ids                  = array_diff( $this->get_plugin()->get_gateway_ids(), array( $this->get_id() ) );
		$configured_other_gateway_ids       = array();
		$inherit_settings_other_gateway_ids = array();

		// determine if any sibling gateways have any configured shared settings
		foreach ( $other_gateway_ids as $other_gateway_id ) {

			$other_gateway_settings = $this->get_plugin()->get_gateway_settings( $other_gateway_id );

			// if the other gateway isn't also trying to inherit settings...
			if ( isset( $other_gateway_settings['inherit_settings'] ) && 'yes' == $other_gateway_settings['inherit_settings'] ) {
				$inherit_settings_other_gateway_ids[] = $other_gateway_id;
			}

			foreach ( $this->shared_settings as $setting_name ) {

				// if at least one shared setting is configured in the other gateway
				if ( isset( $other_gateway_settings[ $setting_name ] ) && $other_gateway_settings[ $setting_name ] ) {

					$configured_other_gateway_ids[] = $other_gateway_id;
					break;
				}
			}
		}

		// disable the field if the sibling gateway is already inheriting settings
		$form_fields['inherit_settings'] = array(
			'title'       => _x( 'Share connection settings', 'Supports sibling gateways', $this->text_domain ),
			'type'        => 'checkbox',
			'label'       => _x( 'Use connection/authentication settings from other gateway', $this->text_domain ),
			'default'     => count( $configured_other_gateway_ids ) > 0 ? 'yes' : 'no',
			'disabled'    => count( $inherit_settings_other_gateway_ids ) > 0 ? true : false,
			'description' => count( $inherit_settings_other_gateway_ids ) > 0 ? __( 'Disabled because the other gateway is using these settings', $this->text_domain ) : '',
		);

		return $form_fields;
	}


	/**
	 * Adds the enable Card Security Code form fields
	 *
	 * @since 1.0
	 * @param array $form_fields gateway form fields
	 * @return array $form_fields gateway form fields
	 */
	protected function add_csc_form_fields( $form_fields ) {

		$form_fields['enable_csc'] = array(
			'title'   => _x( 'Card Verification (CSC)', 'Supports direct credit card', $this->text_domain ),
			'label'   => _x( 'Display the Card Security Code (CV2) field on checkout', 'Supports direct credit card', $this->text_domain ),
			'type'    => 'checkbox',
			'default' => 'yes',
		);

		return $form_fields;
	}


	/**
	 * Display settings page with some additional javascript for hiding conditional fields
	 *
	 * @since 1.0
	 * @see WC_Settings_API::admin_options()
	 */
	public function admin_options() {

		parent::admin_options();

		?>
		<style type="text/css">.nowrap { white-space: nowrap; }</style>
		<?php

		// if there's more than one environment include the environment settings switcher code
		if ( count( $this->get_environments() ) > 1 ) {

			// add inline javascript
			ob_start();
			?>
				$( '#woocommerce_<?php echo $this->get_id(); ?>_environment' ).change( function() {

					// inherit settings from other gateway?
					var inheritSettings = $( '#woocommerce_<?php echo $this->get_id(); ?>_inherit_settings' ).is( ':checked' );

					var environment = $( this ).val();

					// hide all environment-dependant fields
					$( '.environment-field' ).closest( 'tr' ).hide();

					// show the currently configured environment fields that are not also being hidden as any shared settings
					var $environmentFields = $( '.' + environment + '-field' );
					if ( inheritSettings ) {
						$environmentFields = $environmentFields.not( '.shared-settings-field' );
					}

					$environmentFields.not( '.hidden' ).closest( 'tr' ).show();

				} ).change();
			<?php

			SV_WC_Plugin_Compatibility::wc_enqueue_js( ob_get_clean() );

		}

		if ( ! empty( $this->shared_settings ) ) {

			// add inline javascript to show/hide any shared settings fields as needed
			ob_start();
			?>
				$( '#woocommerce_<?php echo $this->get_id(); ?>_inherit_settings' ).change( function() {

					var enabled = $( this ).is( ':checked' );

					if ( enabled ) {
						$( '.shared-settings-field' ).closest( 'tr' ).hide();
					} else {
						// show the fields
						$( '.shared-settings-field' ).closest( 'tr' ).show();

						// hide any that may not be available for the currently selected environment
						$( '#woocommerce_<?php echo $this->get_id(); ?>_environment' ).change();
					}

				} ).change();
			<?php

			SV_WC_Plugin_Compatibility::wc_enqueue_js( ob_get_clean() );

		}

	}


	/**
	 * Checks for proper gateway configuration including:
	 *
	 * + gateway enabled
	 * + correct configuration (gateway specific)
	 * + any dependencies met
	 * + required currency
	 * + required country
	 *
	 * @since 1.0
	 * @see WC_Payment_Gateway::is_available()
	 * @return true if this gateway is available for checkout, false otherwise
	 */
	public function is_available() {

		// is enabled check
		$is_available = parent::is_available();

		// proper configuration
		if ( ! $this->is_configured() ) {
			$is_available = false;
		}

		// all plugin dependencies met
		if ( count( $this->get_plugin()->get_missing_dependencies() ) > 0 ) {
			$is_available = false;
		}

		// any required currencies?
		if ( ! $this->currency_is_accepted() ) {
			$is_available = false;
		}

		// any required countries?
		if ( $this->countries && SV_WC_Plugin_Compatibility::WC()->customer && SV_WC_Plugin_Compatibility::WC()->customer->get_country() && ! in_array( SV_WC_Plugin_Compatibility::WC()->customer->get_country(), $this->countries ) ) {
			$is_available = false;
		}

		return apply_filters( 'wc_gateway_' . $this->get_id() + '_is_available', $is_available );
	}


	/**
	 * Returns true if the gateway is properly configured to perform transactions
	 *
	 * @since 1.0
	 * @see SV_WC_Payment_Gateway::is_configured()
	 * @return boolean true if the gateway is properly configured
	 */
	protected function is_configured() {
		return true;
	}


	/**
	 * Returns the gateway icon markup
	 *
	 * @since 1.0
	 * @see WC_Payment_Gateway::get_icon()
	 * @return string icon markup
	 */
	public function get_icon() {

		$icon = '';

		// specific icon
		if ( $this->icon ) {

			// use icon provided by filter
			$icon = '<img src="' . esc_url( SV_WC_Plugin_Compatibility::force_https_url( $this->icon ) ) . '" alt="' . esc_attr( $this->title ) . '" />';
		}

		// credit card images
		if ( ! $icon && $this->supports_card_types() && $this->get_card_types() ) {

			// display icons for the selected card types
			foreach ( $this->get_card_types() as $card_type ) {

				if ( $url = $this->get_payment_method_image_url( $card_type ) ) {
					$icon .= '<img src="' . esc_url( $url ) . '" alt="' . esc_attr( strtolower( $card_type ) ) . '" />';
				}
			}
		}

		// echeck image
		if ( ! $icon && $this->is_echeck_gateway() ) {

			if ( $url = $this->get_payment_method_image_url( 'echeck' ) ) {
				$icon .= '<img src="' . esc_url( $url ) . '" alt="' . esc_attr( 'echeck' ) . '" />';
			}
		}

		return apply_filters( 'woocommerce_gateway_icon', $icon, $this->get_id() );
	}


	/**
	 * Returns the payment method image URL (if any) for the given $type, ie
	 * if $type is 'amex' a URL to the american express card icon will be
	 * returned.  If $type is 'echeck', a URL to the echeck icon will be
	 * returned.
	 *
	 * @since 1.0
	 * @param string $type the payment method cc type or name
	 * @return string the image URL or null
	 */
	public function get_payment_method_image_url( $type ) {

		$image_type = strtolower( $type );

		// translate card name to type as needed
		switch( $image_type ) {

			case 'american express':
				$image_type = 'amex';
			break;

			case 'discover':
				$image_type = 'disc';
			break;

			case 'mastercard':
				$image_type = 'mc';
			break;

			case 'paypal':
				$image_type = 'paypal-1';
			break;

			case 'visa debit':
				$image_type = 'visa-debit';
			break;

			case 'visa electron':
				$image_type = 'visa-electron';
			break;

			// default: accept $type as is
		}

		// use plain card image if type is not known
		if ( ! $image_type ) {
			if ( $this->is_credit_card_gateway() ) {
				$image_type = 'cc-plain';
			}
		}

		// first, is the card image available within the plugin?
		if ( is_readable( $this->get_plugin()->get_plugin_path() . '/assets/images/card-' . $image_type . '.png' ) ) {
			return SV_WC_Plugin_Compatibility::force_https_url( $this->get_plugin()->get_plugin_url() ) . '/assets/images/card-' . $image_type . '.png';
		}

		// default: is the card image available within the framework?
		// NOTE: I don't particularly like hardcoding this path, but I don't see any real way around it
		if ( is_readable( $this->get_plugin()->get_plugin_path() . '/' . $this->get_plugin()->get_framework_image_path() . 'card-' . $image_type . '.png' ) ) {
			return SV_WC_Plugin_Compatibility::force_https_url( $this->get_plugin()->get_plugin_url() ) . '/' . $this->get_plugin()->get_framework_image_path() . 'card-' . $image_type . '.png';
		}

		return null;
	}


	/**
	 * Add payment and transaction information as class members of WC_Order
	 * instance.  The standard information that can be added includes:
	 *
	 * $order->payment_total           - the payment total
	 * $order->customer_id             - optional payment gateway customer id (useful for tokenized payments, etc)
	 * $order->payment->type           - one of 'credit_card' or 'check'
	 *
	 * Note that not all gateways will necessarily pass or require all of the
	 * above.  These represent the most common attributes used among a variety
	 * of gateways, it's up to the specific gateway implementation to make use
	 * of, or ignore them, or add custom ones by overridding this method.
	 *
	 * The returned order is expected to be used in a transaction request.
	 *
	 * @since 1.0
	 * @param int|WC_Order $order the order or order ID being processed
	 * @return WC_Order object with payment and transaction information attached
	 */
	protected function get_order( $order ) {

		if ( is_int( $order ) ) {
			$order = new WC_Order( $order );
		}

		// set payment total here so it can be modified for later by add-ons like subscriptions which may need to charge an amount different than the get_total()
		$order->payment_total = number_format( $order->get_total(), 2, '.', '' );

		// logged in customer?
		if ( 0 != $order->user_id && false !== ( $customer_id = $this->get_customer_id( $order->user_id, array( 'order' => $order ) ) ) ) {
			$order->customer_id = $customer_id;
		}

		// add payment info
		$order->payment = new stdClass();

		// payment type (credit card/check)
		if ( $this->is_credit_card_gateway() ) {
			$order->payment->type = 'credit_card';
		} elseif ( $this->is_echeck_gateway() ) {
			$order->payment->type = 'check';
		} else {
			$order->payment->type = $this->get_payment_type();
		}

		$order->description = sprintf( _x( '%s - Order %s', 'Order description', $this->text_domain ), esc_html( get_bloginfo( 'name' ) ), $order->get_order_number() );

		return $order;
	}


	/**
	 * Called after an unsuccessful transaction attempt
	 *
	 * @since 1.0
	 * @param WC_Order $order the order
	 * @param SV_WC_Payment_Gateway_API_Response $response the transaction response
	 * @return boolean false
	 */
	protected function do_transaction_failed_result( WC_Order $order, SV_WC_Payment_Gateway_API_Response $response ) {

		$order_note = '';

		// build the order note with what data we have
		if ( $response->get_status_code() && $response->get_status_message() ) {
			$order_note = sprintf( '%s: "%s"', $response->get_status_code(), $response->get_status_message() );
		} elseif ( $response->get_status_code() ) {
			$order_note = sprintf( 'Status code: "%s"', $response->get_status_code() );
		} elseif ( $response->get_status_message() ) {
			$order_note = sprintf( 'Status message: "%s"', $response->get_status_message() );
		}

		// add transaction id if there is one
		if ( $response->get_transaction_id() ) {
			$order_note .= ' ' . sprintf( __( 'Transaction id %s', $this->text_domain ), $response->get_transaction_id() );
		}

		$this->mark_order_as_failed( $order, $order_note );

		return false;
	}


	/**
	 * Adds the standard transaction data to the order
	 *
	 * @since 1.0
	 * @param WC_Order $order the order object
	 * @param SV_WC_Payment_Gateway_API_Response|null $response optional transaction response
	 */
	protected function add_transaction_data( $order, $response = null ) {

		// transaction id if available
		if ( $response && $response->get_transaction_id() ) {
			update_post_meta( $order->id, '_wc_' . $this->get_id() . '_trans_id', $response->get_transaction_id() );
		}

		// transaction date
		update_post_meta( $order->id, '_wc_' . $this->get_id() . '_trans_date', current_time( 'mysql' ) );

		// if there's more than one environment
		if ( count( $this->get_environments() ) > 1 ) {
			update_post_meta( $order->id, '_wc_' . $this->get_id() . '_environment', $this->get_environment() );
		}

		// if there is a payment gateway customer id, set it to the order (we don't append the environment here like we do for the user meta, because it's available from the 'environment' order meta already)
		if ( isset( $order->customer_id ) && $order->customer_id ) {
			update_post_meta( $order->id, '_wc_' . $this->get_id() . '_customer_id', $order->customer_id );
		}
	}


	/**
	 * Adds any gateway-specific transaction data to the order
	 *
	 * @since 1.0
	 * @param WC_Order $order the order object
	 * @param SV_WC_Payment_Gateway_API_Response $response the transaction response
	 */
	protected function add_payment_gateway_transaction_data( $order, $response ) {
		// Optional method
	}


	/**
	 * Mark the given order as 'on-hold', set an order note and display a message
	 * to the customer
	 *
	 * @since 1.0
	 * @param WC_Order $order the order
	 * @param string $message a message to display within the order note
	 */
	protected function mark_order_as_held( $order, $message ) {

		$order_note = sprintf( __( '%s Transaction Held for Review (%s)', $this->text_domain ), $this->get_method_title(), $message );

		// mark order as held
		if ( 'on-hold' != $order->status ) {
			$order->update_status( 'on-hold', $order_note );
		} else {
			$order->add_order_note( $order_note );
		}

		$this->add_debug_message( $message, 'message', true );

		// we don't have control over the "Thank you. Your order has been received." message shown on the "Thank You" page.  Yet
		SV_WC_Plugin_Compatibility::wc_add_notice( __( 'Your order has been received and is being reviewed.  Thank you for your business.', $this->text_domain ) );
		SV_WC_Plugin_Compatibility::set_messages();  // TODO: do we need this?

	}


	/**
	 * Mark the given order as failed and set the order note
	 *
	 * @since 1.0
	 * @param WC_Order $order the order
	 * @param string $error_message a message to display inside the "Payment Failed" order note
	 */
	protected function mark_order_as_failed( $order, $error_message ) {

		$order_note = sprintf( _x( '%s Payment Failed (%s)', 'Order Note: (Payment method) Payment failed (error)', $this->text_domain ), $this->get_method_title(), $error_message );

		// Mark order as failed if not already set, otherwise, make sure we add the order note so we can detect when someone fails to check out multiple times
		if ( 'failed' != $order->status ) {
			$order->update_status( 'failed', $order_note );
		} else {
			$order->add_order_note( $order_note );
		}

		$this->add_debug_message( $error_message, 'error' );

		SV_WC_Plugin_Compatibility::wc_add_notice( __( 'An error occurred, please try again or try an alternate form of payment.', $this->text_domain ), 'error' );
	}


	/**
	 * Mark the given order as cancelled and set the order note
	 *
	 * @since 2.0.3-1
	 * @param WC_Order $order the order
	 * @param string $error_message a message to display inside the "Payment Cancelled" order note
	 */
	protected function mark_order_as_cancelled( $order, $message ) {

		$order_note = sprintf( _x( '%s Transaction Cancelled (%s)', 'Cancelled order note', $this->text_domain ), $this->get_method_title(), $message );

		// Mark order as failed if not already set, otherwise, make sure we add the order note so we can detect when someone fails to check out multiple times
		if ( 'cancelled' != $order->status ) {
			$order->update_status( 'cancelled', $order_note );
		} else {
			$order->add_order_note( $order_note );
		}

		$this->add_debug_message( $message, 'error' );
	}


	/**
	 * Gets/sets the payment gateway customer id, this defaults to wc-{user id}
	 * and retrieves/stores to the user meta named by get_customer_id_user_meta_name()
	 * This can be overridden for gateways that use some other value, or made to
	 * return false for gateways that don't support a customer id.
	 *
	 * @since 1.0
	 * @see SV_WC_Payment_Gateway::get_customer_id_user_meta_name()
	 * @param int $user_id wordpress user identifier
	 * @param array $args optional additional arguments which can include: environment_id, autocreate (true/false), and order
	 * @return string payment gateway customer id
	 */
	public function get_customer_id( $user_id, $args = array() ) {

		$defaults = array(
			'environment_id' => $this->get_environment(),
			'autocreate'     => true,
			'order'          => null,
		);

		$args = array_merge( $defaults, $args );

		// does an id already exist for this user?
		$customer_id = get_user_meta( $user_id, $this->get_customer_id_user_meta_name( $args['environment_id'] ), true );

		if ( ! $customer_id && $args['autocreate'] ) {

			// generate a new customer id.  We try to use 'wc-<hash of billing email>'
			//  if an order is available, on the theory that it will avoid clashing of
			//  accounts if a customer uses the same merchant account on multiple independent
			//  shops.  Otherwise, we use 'wc-<user_id>-<random>'
			if ( $args['order'] && isset( $args['order']->billing_email ) && $args['order']->billing_email ) {
				$customer_id = 'wc-' . md5( $args['order']->billing_email );
			} else {
				$customer_id = uniqid( 'wc-' . $user_id . '-' );
			}

			$this->update_customer_id( $user_id, $customer_id, $args['environment_id'] );
		}

		return $customer_id;
	}


	/**
	 * Updates the payment gateway customer id for the given $environment, or
	 * for the plugin current environment
	 *
	 * @since 1.0
	 * @see SV_WC_Payment_Gateway::get_customer_id()
	 * @param int $user_id wordpress user identifier
	 * @param string payment gateway customer id
	 * @param string $environment_id optional environment id, defaults to current environment
	 * @return boolean|int false if no change was made (if the new value was the same as previous value) or if the update failed, meta id if the value was different and the update a success
	 */
	public function update_customer_id( $user_id, $customer_id, $environment_id = null ) {

		// default to current environment
		if ( is_null( $environment_id ) ) {
			$environment_id = $this->get_environment();
		}

		return update_user_meta( $user_id, $this->get_customer_id_user_meta_name( $environment_id ), $customer_id );
	}


	/**
	 * Returns a payment gateway customer id for a guest customer.  This
	 * defaults to wc-guest-{order id} but can be overridden for gateways that
	 * use some other value, or made to return false for gateways that don't
	 * support a customer id
	 *
	 * @since 1.0
	 * @param WC_Order $order order object
	 * @return string payment gateway guest customer id
	 */
	public function get_guest_customer_id( WC_Order $order ) {

		// is there a customer id already tied to this order?
		$customer_id = get_post_meta( $order->id, '_wc_' . $this->get_id() . '_customer_id', true );

		if ( $customer_id ) {
			return $customer_id;
		}

		// default
		return 'wc-guest-' . $order->id;
	}


	/**
	 * Returns the payment gateway customer id user meta name for persisting the
	 * gateway customer id.  Defaults to wc_{plugin id}_customer_id for the
	 * production environment and wc_{plugin id}_customer_id_{environment}
	 * for other environments.  A particular environment can be passed,
	 * otherwise this will default to the plugin current environment.
	 *
	 * This can be overridden and made to return false for gateways that don't
	 * support a customer id.
	 *
	 * NOTE: the plugin id, rather than gateway id, is used by default to create
	 * the meta key for this setting, because it's assumed that in the case of a
	 * plugin having multiple gateways (ie credit card and eCheck) the customer
	 * id will be the same between them.
	 *
	 * @since 1.0
	 * @param string $environment_id optional environment id, defaults to plugin current environment
	 * @return string payment gateway customer id user meta name
	 */
	public function get_customer_id_user_meta_name( $environment_id = null ) {

		if ( is_null( $environment_id ) )
			$environment_id = $this->get_environment();

		// no leading underscore since this is meant to be visible to the admin
		return 'wc_' . $this->get_plugin()->get_id() . '_customer_id' . ( ! $this->is_production_environment( $environment_id ) ? '_' . $environment_id : '' );

	}


	/**
	 * Add a button to the order actions meta box to view the order in the
	 * merchant account, if supported
	 *
	 * @since 1.0
	 * @see SV_WC_Payment_Gateway_Plugin::order_meta_box_transaction_link()
	 * @see SV_WC_Payment_Gateway::get_transaction_url()
	 * @param WC_Order $order the order object
	 */
	public function order_meta_box_transaction_link( $order ) {

		if ( $url = $this->get_transaction_url( $order ) ) {

			?>
			<li class="wide" style="text-align: center;">
				<a class="button tips" href="<?php echo esc_url( $url ); ?>" target="_blank" data-tip="<?php esc_attr_x( 'View this transaction in your merchant account', 'Supports transaction link', $this->text_domain ); ?>" style="cursor: pointer !important;"><?php printf( _x( 'View in %s', 'Supports transaction link', $this->text_domain ), $this->get_method_title() ); ?></a>
			</li>
			<?php

		}
	}


	/**
	 * Returns the merchant account transaction URL for the given order, if the
	 * gateway supports transaction direct-links, which not all gateways do.
	 *
	 * Override this method to return the transaction URL, if supported
	 *
	 * @since 1.0
	 * @see SV_WC_Payment_Gateway_Plugin::order_meta_box_transaction_link()
	 * @see SV_WC_Payment_Gateway::order_meta_box_transaction_link()
	 * @param WC_Order $order the order object
	 * @return string transaction url or null if not supported
	 */
	public function get_transaction_url( $order ) {

		// method stub
		return null;
	}


	/** Authorization/Charge feature ******************************************************/


	/**
	 * Returns true if this is a credit card gateway which supports
	 * authorization transactions
	 *
	 * @since 1.0
	 * @return boolean true if the gateway supports authorization
	 */
	public function supports_credit_card_authorization() {
		return $this->is_credit_card_gateway() && $this->supports( self::FEATURE_CREDIT_CARD_AUTHORIZATION );
	}


	/**
	 * Returns true if this is a credit card gateway which supports
	 * charge transactions
	 *
	 * @since 1.0
	 * @return boolean true if the gateway supports charges
	 */
	public function supports_credit_card_charge() {
		return $this->is_credit_card_gateway() && $this->supports( self::FEATURE_CREDIT_CARD_CHARGE );
	}


	/**
	 * Adds any credit card authorization/charge admin fields, allowing the
	 * administrator to choose between performing authorizations or charges
	 *
	 * @since 1.0
	 * @param array $form_fields gateway form fields
	 * @return array $form_fields gateway form fields
	 * @throws SV_WC_Payment_Gateway_Feature_Unsupported_Exception if authorization & charge are not supported
	 */
	protected function add_authorization_charge_form_fields( $form_fields ) {

		if ( ! ( $this->supports_credit_card_authorization() && $this->supports_credit_card_charge() ) ) {
			throw new SV_WC_Payment_Gateway_Feature_Unsupported_Exception( 'Authorization/Charge transactions not supported by gateway' );
		}

		$form_fields['transaction_type'] = array(
			'title'    => _x( 'Transaction Type', 'Supports credit card authorization/charge', $this->text_domain ),
			'type'     => 'select',
			'desc_tip' => _x( 'Select how transactions should be processed. Charge submits all transactions for settlement, Authorization simply authorizes the order total for capture later.', 'Supports credit card authorization/charge', $this->text_domain ),
			'default'  => self::TRANSACTION_TYPE_CHARGE,
			'options'  => array(
				self::TRANSACTION_TYPE_CHARGE        => _x( 'Charge', 'Supports credit card authorization/charge', $this->text_domain ),
				self::TRANSACTION_TYPE_AUTHORIZATION => _x( 'Authorization', 'Supports credit card authorization/charge', $this->text_domain ),
			),
		);

		return $form_fields;
	}


	/**
	 * Returns true if a credit card charge should be performed, false if an
	 * authorization should be
	 *
	 * @since 1.0
	 * @throws Exception
	 * @return boolean true if a charge should be performed
	 */
	public function perform_credit_card_charge() {

		if ( ! $this->supports_credit_card_charge() ) {
			throw new SV_WC_Payment_Gateway_Feature_Unsupported_Exception( 'Credit Card charge transactions not supported by this gateway' );
		}

		return  self::TRANSACTION_TYPE_CHARGE == $this->transaction_type;
	}


	/**
	 * Returns true if a credit card authorization should be performed, false if aa
	 * charge should be
	 *
	 * @since 1.0
	 * @throws Exception
	 * @return boolean true if an authorization should be performed
	 */
	public function perform_credit_card_authorization() {

		if ( ! $this->supports_credit_card_authorization() ) {
			throw new SV_WC_Payment_Gateway_Feature_Unsupported_Exception( 'Credit Card authorization transactions not supported by this gateway' );
		}

		return self::TRANSACTION_TYPE_AUTHORIZATION == $this->transaction_type;
	}


	/** Card Types feature ******************************************************/


	/**
	 * Returns true if the gateway supports card_types: allows the admin to
	 * configure card type icons to display at checkout
	 *
	 * @since 1.0
	 * @return boolean true if the gateway supports card_types
	 */
	public function supports_card_types() {
		return $this->is_credit_card_gateway() && $this->supports( self::FEATURE_CARD_TYPES );
	}


	/**
	 * Returns the array of accepted card types if this is a credit card gateway
	 * that supports card types.  Return format is 'VISA', 'MC', 'AMEX', etc
	 *
	 * @since 1.0
	 * @see get_available_card_types()
	 * @return array of accepted card types, ie 'VISA', 'MC', 'AMEX', etc
	 * @throws SV_WC_Payment_Gateway_Feature_Unsupported_Exception if card types are not supported
	 */
	public function get_card_types() {

		if ( ! $this->supports_card_types() ) {
			throw new SV_WC_Payment_Gateway_Feature_Unsupported_Exception( 'Card Types not supported by gateway' );
		}

		return $this->card_types;
	}


	/**
	 * Adds any card types form fields, allowing the admin to configure the card
	 * types icons displayed during checkout
	 *
	 * @since 1.0
	 * @param array $form_fields gateway form fields
	 * @return array $form_fields gateway form fields
	 * @throws SV_WC_Payment_Gateway_Feature_Unsupported_Exception if card types are not supported
	 */
	protected function add_card_types_form_fields( $form_fields ) {

		if ( ! $this->supports_card_types() ) {
			throw new SV_WC_Payment_Gateway_Feature_Unsupported_Exception( 'Card Types not supported by gateway' );
		}

		$form_fields['card_types'] = array(
			'title'    => _x( 'Accepted Card Logos', 'Supports card types', $this->text_domain ),
			'type'     => 'multiselect',
			'desc_tip' => _x( 'Select which card types you accept to display the logos for on your checkout page.', 'Supports card types', $this->text_domain ),
			'default'  => array_keys( $this->get_available_card_types() ),
			'class'    => 'chosen_select',
			'css'      => 'width: 350px;',
			'options'  => $this->get_available_card_types(),
		);

		return $form_fields;
	}


	/**
	 * Returns available card types, ie 'VISA' => 'Visa', 'MC' => 'MasterCard', etc
	 *
	 * @since 1.0
	 * @return array associative array of card type to display name
	 * @throws SV_WC_Payment_Gateway_Feature_Unsupported_Exception if credit card types is not supported
	 */
	public function get_available_card_types() {

		if ( ! $this->supports_card_types() ) {
			throw new SV_WC_Payment_Gateway_Feature_Unsupported_Exception( 'Card Types not supported by gateway' );
		}

		// default available card types
		if ( ! isset( $this->available_card_types ) ) {

			$this->available_card_types = array(
				'VISA'   => 'Visa',
				'MC'     => 'MasterCard',
				'AMEX'   => 'American Express',
				'DISC'   => 'Discover',
				'DINERS' => 'Diners',
				'JCB'    => 'JCB',
			);

		}

		// return the default card types
		return apply_filters( 'wc_' . $this->get_id() . '_available_card_types', $this->available_card_types );
	}


	/** Tokenization feature ******************************************************/


	/**
	 * Returns true if the gateway supports tokenization
	 *
	 * @since 1.0
	 * @return boolean true if the gateway supports tokenization
	 */
	public function supports_tokenization() {
		return $this->supports( self::FEATURE_TOKENIZATION );
	}


	/**
	 * Returns true if tokenization is enabled
	 *
	 * @since 1.0
	 * @return boolean true if tokenization is enabled
	 * @throws SV_WC_Payment_Gateway_Feature_Unsupported_Exception if payment method tokenization is not supported
	 */
	public function tokenization_enabled() {

		if ( ! $this->supports_tokenization() ) {
			throw new SV_WC_Payment_Gateway_Feature_Unsupported_Exception( 'Payment tokenization not supported by gateway' );
		}

		return 'yes' == $this->tokenization;
	}


	/**
	 * Adds any tokenization form fields for the settings page
	 *
	 * @since 1.0
	 * @param array $form_fields gateway form fields
	 * @return array $form_fields gateway form fields
	 * @throws SV_WC_Payment_Gateway_Feature_Unsupported_Exception if payment method tokenization is not supported
	 */
	protected function add_tokenization_form_fields( $form_fields ) {

		if ( ! $this->supports_tokenization() ) {
			throw new SV_WC_Payment_Gateway_Feature_Unsupported_Exception( 'Payment tokenization not supported by gateway' );
		}

		$form_fields['tokenization'] = array(
			'title'   => _x( 'Tokenization', 'Supports tokenization', $this->text_domain ),
			'label'   => _x( 'Allow customers to securely save their payment details for future checkout.', 'Supports tokenization', $this->text_domain ),
			'type'    => 'checkbox',
			'default' => 'no',
		);

		return $form_fields;
	}


	/** Helper methods ******************************************************/


	/**
	 * Safely get and trim data from $_POST
	 *
	 * @since 1.0
	 * @param string $key array key to get from $_POST array
	 * @return string value from $_POST or blank string if $_POST[ $key ] is not set
	 */
	protected function get_post( $key ) {

		if ( isset( $_POST[ $key ] ) ) {
			return trim( $_POST[ $key ] );
		}

		return '';
	}


	/**
	 * Safely get and trim data from $_REQUEST
	 *
	 * @since 1.0
	 * @param string $key array key to get from $_REQUEST array
	 * @return string value from $_REQUEST or blank string if $_REQUEST[ $key ] is not set
	 */
	protected function get_request( $key ) {

		if ( isset( $_REQUEST[ $key ] ) ) {
			return trim( $_REQUEST[ $key ] );
		}

		return '';
	}


	/**
	 * Perform standard luhn check.  Algorithm:
	 *
	 * 1. Double the value of every second digit beginning with the second-last right-hand digit.
	 * 2. Add the individual digits comprising the products obtained in step 1 to each of the other digits in the original number.
	 * 3. Subtract the total obtained in step 2 from the next higher number ending in 0.
	 * 4. This number should be the same as the last digit (the check digit). If the total obtained in step 2 is a number ending in zero (30, 40 etc.), the check digit is 0.
	 *
	 * @since 1.0
	 * @param string $account_number the credit card number to check
	 * @return bool true if $account_number passes the check, false otherwise
	 */
	protected function luhn_check( $account_number ) {

		for ( $sum = 0, $i = 0, $ix = strlen( $account_number ); $i < $ix - 1; $i++) {

			$weight = substr( $account_number, $ix - ( $i + 2 ), 1 ) * ( 2 - ( $i % 2 ) );
			$sum += $weight < 10 ? $weight : $weight - 9;

		}

		return substr( $account_number, $ix - 1 ) == ( ( 10 - $sum % 10 ) % 10 );
	}


	/**
	 * Adds debug messages to the page as a WC message/error, and/or to the WC Error log
	 *
	 * @since 1.0
	 * @param string $message message to add
	 * @param string $type how to add the message, options are:
	 *     'message' (styled as WC message), 'error' (styled as WC Error)
	 * @param bool $set_message sets any WC messages/errors provided so they appear on the next page load, useful for displaying messages on the thank you page
	 */
	protected function add_debug_message( $message, $type = 'message', $set_message = false ) {

		// do nothing when debug mode is off or no message
		if ( 'off' == $this->debug_off() || ! $message ) {
			return;
		}

		// add debug message to woocommerce->errors/messages if checkout or both is enabled
		if ( $this->debug_checkout() && ! is_admin() ) {

			if ( 'message' === $type ) {

				SV_WC_Plugin_Compatibility::wc_add_notice( str_replace( "\n", "<br/>", htmlspecialchars( $message ) ), 'notice' );

			} else {

				// defaults to error message
				SV_WC_Plugin_Compatibility::wc_add_notice( str_replace( "\n", "<br/>", htmlspecialchars( $message ) ), 'error' );
			}
		}

		// set messages for next page load
		if ( $set_message && ( ! is_admin() || defined( 'DOING_AJAX' ) ) ) {
			SV_WC_Plugin_Compatibility::set_messages();
		}

		// add log message to WC logger if log/both is enabled
		if ( $this->debug_log() ) {
			$this->get_plugin()->log( $message, $this->get_id() );
		}
	}


	/**
	 * Returns true if $currency is accepted by this gateway
	 *
	 * @since 2.0.3-1
	 * @param string $currency optional three-letter currency code, defaults to
	 *        currently configured WooCommerce currency
	 * @return boolean true if $currency is accepted, false otherwise
	 */
	public function currency_is_accepted( $currency = null ) {

		// accept all currencies
		if ( ! $this->currencies ) {
			return true;
		}

		// default to currently configured currency
		if ( is_null( $currency ) ) {
			$currency = get_woocommerce_currency();
		}

		return in_array( get_woocommerce_currency(), $this->currencies );
	}


	/** Getters ******************************************************/


	/**
	 * Returns the payment gateway id
	 *
	 * @since 1.0
	 * @see WC_Payment_Gateway::$id
	 * @return string payment gateway id
	 */
	public function get_id() {
		return $this->id;
	}


	/**
	 * Returns the payment gateway id with dashes in place of underscores, and
	 * appropriate for use in frontend element names, classes and ids
	 *
	 * @since 1.0
	 * @return string payment gateway id with dashes in place of underscores
	 */
	public function get_id_dasherized() {
		return str_replace( '_', '-', $this->get_id() );
	}


	/**
	 * Returns the parent plugin object
	 *
	 * @since 1.0
	 * @return SV_WC_Payment_Gateway the parent plugin object
	 */
	public function get_plugin() {
		return $this->plugin;
	}


	/**
	 * Returns the admin method title.  This should be the gateway name, ie
	 * 'Intuit QBMS'
	 *
	 * @since 1.0
	 * @see WC_Settings_API::$method_title
	 * @return string method title
	 */
	public function get_method_title() {
		return $this->method_title;
	}


	/**
	 * Returns true if the Card Security Code (CVV) field should be used on checkout
	 *
	 * @since 1.0
	 * @return boolean true if the Card Security Code field should be used on checkout
	 */
	public function csc_enabled() {
		return 'yes' == $this->enable_csc;
	}


	/**
	 * Returns true if settings should be inherited for this gateway
	 *
	 * @since 1.0
	 * @return boolean true if settings should be inherited for this gateway
	 */
	public function inherit_settings() {
		return 'yes' == $this->inherit_settings;
	}


	/**
	 * Add support for the named feature or features
	 *
	 * @since 1.0
	 * @param string|array $feature the feature name or names supported by this gateway
	 */
	public function add_support( $feature ) {

		if ( ! is_array( $feature ) ) {
			$feature = array( $feature );
		}

		foreach ( $feature as $name ) {

			// add support for feature if it's not already declared
			if ( ! in_array( $name, $this->supports ) ) {

				$this->supports[] = $name;

				// allow other actors (including ourselves) to take action when support is declared
				do_action( 'wc_payment_gateway_' . $this->get_id() . '_supports_' . str_replace( '-', '_', $name ), $this, $name );
			}

		}
	}


	/**
	 * Set all features supported
	 *
	 * @since 1.0
	 * @param array $features array of supported feature names
	 */
	public function set_supports( $features ) {
		$this->supports = $features;
	}


	/**
	 * Returns true if this echeck gateway supports
	 *
	 * @since 1.0
	 * @param string $field_name check gateway field name, includes 'check_number', 'account_type'
	 * @return boolean true if this check gateway supports the named field
	 * @throws Exception if this is called on a non-check gateway
	 */
	public function supports_check_field( $field_name ) {

		if ( ! $this->is_echeck_gateway() ) {
			throw new Exception( 'Check method called on non-check gateway' );
		}

		return is_array( $this->supported_check_fields ) && in_array( $field_name, $this->supported_check_fields );

	}


	/**
	 * Gets the set of environments supported by this gateway.  All gateways
	 * support at least the production environment
	 *
	 * @since 1.0
	 * @return array associative array of environment id to name supported by this gateway
	 */
	public function get_environments() {

		// default set of environments consists of 'production'
		if ( ! isset( $this->environments ) ) {
			$this->environments = array( self::ENVIRONMENT_PRODUCTION => _x( 'Production', 'Supports environments', $this->text_domain ) );
		}

		return $this->environments;
	}


	/**
	 * Returns the environment setting, one of the $environments keys, ie
	 * 'production'
	 *
	 * @since 1.0
	 * @return string the configured environment id
	 */
	public function get_environment() {
		return $this->environment;
	}


	/**
	 * Returns true if the current environment is $environment_id
	 */
	public function is_environment( $environment_id ) {
		return $environment_id == $this->get_environment();
	}


	/**
	 * Returns true if the current gateway environment is configured to
	 * 'production'.  All gateways have at least the production environment
	 *
	 * @since 1.0
	 * @param string $environment_id optional environment id to check, otherwise defaults to the gateway current environment
	 * @return boolean true if $environment_id (if non-null) or otherwise the current environment is production
	 */
	public function is_production_environment( $environment_id = null ) {

		// if an environment was passed in, see whether it's the production environment
		if ( ! is_null( $environment_id ) ) {
			return self::ENVIRONMENT_PRODUCTION == $environment_id;
		}

		// default: check the current environment
		return $this->is_environment( self::ENVIRONMENT_PRODUCTION );
	}


	/**
	 * Returns true if the current gateway environment is configured to 'test'
	 *
	 * @since 2.0.3-1
	 * @param string $environment_id optional environment id to check, otherwise defaults to the gateway current environment
	 * @return boolean true if $environment_id (if non-null) or otherwise the current environment is test
	 */
	public function is_test_environment( $environment_id = null ) {

		// if an environment was passed in, see whether it's the production environment
		if ( ! is_null( $environment_id ) ) {
			return self::ENVIRONMENT_TEST == $environment_id;
		}

		// default: check the current environment
		return $this->is_environment( self::ENVIRONMENT_TEST );
	}


	/**
	 * Returns true if the gateway is enabled.  This has nothing to do with
	 * whether the gateway is properly configured or functional.
	 *
	 * @since 2.0.3-1
	 * @see WC_Payment_Gateway::$enabled
	 * @return boolean true if the gateway is enabled
	 */
	public function is_enabled() {
		return $this->enabled;
	}


	/**
	 * Returns the set of accepted currencies, or empty array if all currencies
	 * are accepted by this gateway
	 *
	 * @since 2.0.3-1
	 * @return array of currencies accepted by this gateway
	 */
	public function get_accepted_currencies() {
		return $this->currencies;
	}


	/**
	 * Returns true if all debugging is disabled
	 *
	 * @since 1.0
	 * @return boolean if all debuging is disabled
	 */
	public function debug_off() {
		return self::DEBUG_MODE_OFF === $this->debug_mode;
	}


	/**
	 * Returns true if debug logging is enabled
	 *
	 * @since 1.0
	 * @return boolean if debug logging is enabled
	 */
	public function debug_log() {
		return self::DEBUG_MODE_LOG === $this->debug_mode || self::DEBUG_MODE_BOTH === $this->debug_mode;
	}


	/**
	 * Returns true if checkout debugging is enabled.  This will cause debugging
	 * statements to be displayed on the checkout/pay pages
	 *
	 * @since 1.0
	 * @return boolean if checkout debugging is enabled
	 */
	public function debug_checkout() {
		return self::DEBUG_MODE_CHECKOUT === $this->debug_mode || self::DEBUG_MODE_BOTH === $this->debug_mode;
	}


	/**
	 * Returns the log file name
	 *
	 * @param string $handle optional log handle, defaults to plugin id
	 * @return string the log file name
	 */
	protected function log_file_name( $handle = null ) {
		if ( ! $handle ) {
			$handle = $this->get_id();
		}
		return $handle . '-' . sanitize_file_name( wp_hash( $handle ) ) . '.txt';
	}


	/**
	 * Returns true if this is a direct type gateway
	 *
	 * @since 1.0
	 * @return boolean if this is a direct payment gateway
	 */
	public function is_direct_gateway() {
		return false;
	}


	/**
	 * Returns true if this is a hosted type gateway
	 *
	 * @since 1.0
	 * @return boolean if this is a hosted IPN payment gateway
	 */
	public function is_hosted_gateway() {
		return false;
	}


	/**
	 * Returns the payment type for this gateway
	 *
	 * @since 2.0.3-1
	 * @return string the payment type, ie 'credit-card', 'echeck', etc
	 */
	public function get_payment_type() {
		return $this->payment_type;
	}


	/**
	 * Returns true if this is a credit card gateway
	 *
	 * @since 1.0
	 * @return boolean true if this is a credit card gateway
	 */
	public function is_credit_card_gateway() {
		return self::PAYMENT_TYPE_CREDIT_CARD == $this->get_payment_type();
	}


	/**
	 * Returns true if this is an echeck gateway
	 *
	 * @since 1.0
	 * @return boolean true if this is an echeck gateway
	 */
	public function is_echeck_gateway() {
		return self::PAYMENT_TYPE_ECHECK == $this->get_payment_type();
	}

}

endif;  // class exists check<|MERGE_RESOLUTION|>--- conflicted
+++ resolved
@@ -390,13 +390,8 @@
 	 */
 	public function enqueue_scripts() {
 
-<<<<<<< HEAD
-		// only load javascript once, if the gateway is available, and if on the page page and i
+		// only load javascript once, if the gateway is available
 		if ( ! $this->is_available() || wp_script_is( 'wc-' . $this->get_plugin()->get_id_dasherized() . '-js', 'enqueued' ) ) {
-=======
-		// only load javascript once, if the gateway is available, and if on the page page
-		if ( ! $this->is_available() || false === $this->is_pay_page_gateway() || wp_script_is( 'wc-' . $this->get_plugin()->get_id_dasherized() . '-js', 'enqueued' ) ) {
->>>>>>> 54a8bf0e
 			return false;
 		}
 
