--- conflicted
+++ resolved
@@ -36,21 +36,13 @@
  * plugin.  This class handles all the "non-feature" support tasks such
  * as verifying dependencies are met, loading the text domain, etc.
  *
-<<<<<<< HEAD
  * @version 5.0.0-dev
-=======
- * @version 4.7.1
->>>>>>> dd7821ba
  */
 abstract class SV_WC_Plugin {
 
 
 	/** Plugin Framework Version */
-<<<<<<< HEAD
-	const VERSION = '5.0.0-dev';
-=======
-	const VERSION = '4.7.1';
->>>>>>> dd7821ba
+  const VERSION = '5.0.0-dev';
 
 	/** @var object single instance of plugin */
 	protected static $instance;
