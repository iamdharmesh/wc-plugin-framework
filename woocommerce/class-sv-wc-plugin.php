--- conflicted
+++ resolved
@@ -72,13 +72,11 @@
 	/** @var string the plugin text domain */
 	private $text_domain;
 
-<<<<<<< HEAD
 	/** @var array memoized list of active plugins */
-	private $active_plugins = array();
-=======
+	private $active_plugins = [];
+
 	/** @var int|float minimum supported WooCommerce versions before the latest (units for major releases, decimals for minor) */
 	private $min_wc_semver;
->>>>>>> ef05ac6c
 
 	/** @var SV_WC_Plugin_Dependencies dependency handler instance */
 	private $dependency_handler;
@@ -1140,9 +1138,6 @@
 
 
 	/**
-<<<<<<< HEAD
-	 * Determines whether a plugin is active.
-=======
 	 * Gets the plugin default template path, without a trailing slash.
 	 *
 	 * @since 5.5.0-dev
@@ -1182,8 +1177,7 @@
 
 
 	/**
-	 * Helper function to determine whether a plugin is active
->>>>>>> ef05ac6c
+	 * Determines whether a plugin is active.
 	 *
 	 * @since 2.0.0
 	 *
