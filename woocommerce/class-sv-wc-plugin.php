--- conflicted
+++ resolved
@@ -451,14 +451,9 @@
 		require_once( $framework_path . '/api/abstract-sv-wc-api-json-request.php' );
 		require_once( $framework_path . '/api/abstract-sv-wc-api-json-response.php' );
 
-<<<<<<< HEAD
 		// Cacheable API
-		require_once( $framework_path . '/api/Cacheable_Request_Trait.php' );
+		require_once( $framework_path . '/api/traits/Cacheable_Request_Trait.php' );
 		require_once( $framework_path . '/api/Abstract_Cacheable_API_Base.php' );
-=======
-		// Cacheable API Requests
-		require_once( $framework_path . '/api/traits/Cacheable_Request_Trait.php' );
->>>>>>> 7ad59893
 
 		// REST API Controllers
 		require_once( $framework_path . '/rest-api/Controllers/Settings.php' );
