--- conflicted
+++ resolved
@@ -450,22 +450,19 @@
 		$framework_path = $this->get_framework_path();
 
 		// common exception class
-		require_once(  $framework_path . '/class-sv-wc-plugin-exception.php' );
+		require_once( $framework_path . '/class-sv-wc-plugin-exception.php' );
 
 		// traits
-<<<<<<< HEAD
-		require_once(  $framework_path . '/Traits/CanConvertToArrayTrait.php' );
+		require_once( $framework_path . '/Traits/CanGetNewInstanceTrait.php' );
+		require_once( $framework_path . '/Traits/IsSingletonTrait.php' );
+		require_once( $framework_path . '/Traits/CanConvertToArrayTrait.php' );
 
 		// helpers
-		require_once(  $framework_path . '/Helpers/ArrayHelper.php' );
-=======
-		require_once(  $framework_path . '/Traits/CanGetNewInstanceTrait.php' );
-		require_once(  $framework_path . '/Traits/IsSingletonTrait.php' );
->>>>>>> 7145b7e7
+		require_once( $framework_path . '/Helpers/ArrayHelper.php' );
 
 		// addresses
-		require_once(  $framework_path . '/Addresses/Address.php' );
-		require_once(  $framework_path . '/Addresses/Customer_Address.php' );
+		require_once( $framework_path . '/Addresses/Address.php' );
+		require_once( $framework_path . '/Addresses/Customer_Address.php' );
 
 		// Settings API
 		require_once( $framework_path . '/Settings_API/Abstract_Settings.php' );
