--- conflicted
+++ resolved
@@ -270,11 +270,7 @@
 
 		// add the admin notices
 		add_action( 'admin_notices', array( $this, 'add_admin_notices' ) );
-<<<<<<< HEAD
 		add_action( 'admin_footer',  array( $this, 'add_delayed_admin_notices' ) );
-=======
-		add_action( 'admin_footer', array( $this, 'add_delayed_admin_notices' ) );
->>>>>>> e27175d9
 
 		// add a 'Configure' link to the plugin action links
 		add_filter( 'plugin_action_links_' . plugin_basename( $this->get_plugin_file() ), array( $this, 'plugin_action_links' ) );
