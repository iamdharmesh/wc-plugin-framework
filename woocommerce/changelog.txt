--- conflicted
+++ resolved
@@ -1,12 +1,10 @@
 *** SkyVerge WooCommerce Plugin Framework Changelog ***
 
-<<<<<<< HEAD
 2018.nn.nn - version 5.2.0-dev
  * Dev - Introduce dedicated plugin methods for loading after init
-=======
+
 2018.06.25 - version 5.1.5
  * Fix - Ensure exceptions are caught for Subscriptions "change payment" and Pre-Orders tokenization failures
->>>>>>> 51758a88
 
 2018.05.22 - version 5.1.4
  * Tweak - Add a gateway privacy handler to export or remove order payment data and payment tokens on request
