--- conflicted
+++ resolved
@@ -1,10 +1,7 @@
 *** SkyVerge WooCommerce Plugin Framework Changelog ***
 
-2019.nn.nn - version 5.5.1
-<<<<<<< HEAD
+2019.nn.nn - version 5.5.1-dev
  * Tweak - Refactor Apple Pay order creation to support the same filters and actions that are fired during regular checkout
-=======
->>>>>>> db202b67
 
 2019.10.15 - version 5.5.0
  * Feature - Add a plugin helper method to retrieve a template part while consistently passing the default template path to `wc_get_template()`
