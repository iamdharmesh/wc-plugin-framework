--- conflicted
+++ resolved
@@ -1,14 +1,10 @@
 *** SkyVerge WooCommerce Plugin Framework Changelog ***
 
 2019.nn.nn - version 5.6.0-dev.1
-<<<<<<< HEAD
  * Tweak - Migrate payment tokens to be compatible with WC core payment tokens
  * Fix - Fix a JavaScript error when instantiating a class that hasn't been loaded
-=======
-
-* Fix - `SV_WC_Payment_Gateway_Apple_Pay::process_payment()` now throws an exception if the result returned by the processing gateway doesn't indicate whether the transaction was successful or not
-* Fix - Update `SV_WC_Payment_Gateway_Direct::process_payment()` to cover for and edge case in which `SV_WC_Payment_Gateway_Direct::do_transaction()` fails without throwing an exception
->>>>>>> 98ac37ca
+ * Fix - `SV_WC_Payment_Gateway_Apple_Pay::process_payment()` now throws an exception if the result returned by the processing gateway doesn't indicate whether the transaction was successful or not
+ * Fix - Update `SV_WC_Payment_Gateway_Direct::process_payment()` to cover for and edge case in which `SV_WC_Payment_Gateway_Direct::do_transaction()` fails without throwing an exception
 
 2019.11.14 - version 5.5.1
  * Tweak - Refactor Apple Pay order creation to support the same filters and actions that are fired during regular checkout
