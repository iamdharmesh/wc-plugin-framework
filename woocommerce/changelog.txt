*** SkyVerge WooCommerce Plugin Framework Changelog ***

2019.nn.nn - version 5.5.1-dev
 * Tweak - Allow multiple old hooks to be mapped to a single new one
<<<<<<< HEAD
 * Fix - Harden integration with WooCommerce Pre-Orders to avoid a PHP error in some circumstances
=======
 * Tweak - Refactor Apple Pay order creation to support the same filters and actions that are fired during regular checkout
>>>>>>> 80ad4984

2019.10.15 - version 5.5.0
 * Feature - Add a plugin helper method to retrieve a template part while consistently passing the default template path to `wc_get_template()`
 * Misc - Deprecate backwards compatibility methods for unsupported WooCommerce and PHP versions
 * Misc - Replace `SV_WC_Helper::get_post()` and `SV_WC_Helper::get_request()` with `SV_WC_Helper::get_posted_value()` and `SV_WC_Helper::get_requested_value()`

2019.09.05 - version 5.4.3
 * Fix - Do not show the checkbox to save the payment method on the checkout page if not logged in and registration during checkout is disabled
 * Misc - Add a Country_Helper class to assist converting country codes to and from various formats

2019.08.27 - version 5.4.2
 * Tweak - Add a standard set of subscription details to orders payment data set by a gateway
 * Tweak - Add replacement helper methods to get the current screen in WordPress and check the screen ID
 * Misc - Change SV_WC_Payment_Gateway::is_configured() from protected to public
 * Misc - Add admin notice when a gateway is enabled but is not configured and is unable to take payments

2019.08.06 - version 5.4.1
 * Misc - Add a configurable admin notice for plugins running deprecated WooCommerce versions

2019.03.13 - version 5.4.0
 * Feature - Add abstract handlers for hosted payment processing
 * Feature - Revamp the Lifecycle handler for easier upgrade routines and add event logging for important lifecycle events
 * Tweak - Adjust the no-HTTPS notice to point to where the merchant can fix the problem
 * Fix - Prevent the Capture button from showing on failed orders or orders without an original transaction ID
 * Fix - Use the current order total when determining whether a captured order should change status

2019.01.09 - version 5.3.1
 * Fix - Fix a JavaScript error in the welcome wizard for missing parameters
 * Fix - Correctly handle memory_limit shorthand from php.ini
 * Misc - Adjust the Accepted Card Logos setting description to further clarify its purpose

2018.09.25 - version 5.3.0
 * Feature - Add support for updating payment methods via API on payment
 * Tweak - Refactor capture handling and add a dedicated handling class
 * Tweak - Add an admin notice for gateways when debug logging is enabled in production mode
 * Fix - Ensure orders are automatically captured when the status is changes via the REST API if enabled
 * Fix - Ensure the gateway capture UI is only displayed for regular orders
 * Fix - Prevent capture JS errors when multiple gateways running the same framework version are activated
 * Fix - Strip price HTML from the admin capture alert
 * Dev - Add the wc_{gateway_id}_held_order_status filter

2018.09.04 - version 5.2.2
 * Tweak - Provide an abstract Setup Wizard for plugins to implement for easier onboarding

2018.08.21 - version 5.2.1
 * Fix - Prevent errors when triggering payment gateway payment and refund milestones
 * Fix - Add escaping to some admin notice messages

2018.07.24 - version 5.2.0
 * Fix - Use the order currency for the gateway capture message currency symbol
 * Dev - Introduce dedicated plugin methods for loading after init
 * Dev - Move plugin lifecycle methods to the Lifecycle handler
 * Dev - Introduce a dependency handler for PHP compatibility notices
 * Dev - Introduce a REST API handler base
 * Misc - Add default plugin and gateway data to the WooCommerce REST API System Status response

2018.06.25 - version 5.1.5
 * Fix - Ensure exceptions are caught for Subscriptions "change payment" and Pre-Orders tokenization failures

2018.05.22 - version 5.1.4
 * Tweak - Add a gateway privacy handler to export or remove order payment data and payment tokens on request
 * Tweak - Add a warning for WooCommerce 2.6 installs that 3.0 will soon be required
 * Misc - Add support for WooCommerce 3.4

2018.04.17 - version 5.1.3
 * Tweak - Add a method for gateways to call during failing captures

2018.04.02 - version 5.1.2
 * Fix - Prevent warnings in PHP 7.2 when building the gateway settings
 * Fix - Fix namespaces in the Apple Pay framework

2018.03.27 - version 5.1.1
 * Tweak - Disable the Add Payment Method button when editing a method
 * Fix - Ensure customers can't delete subscription payment methods from gateways that use integer token IDs
 * Fix - Always pass user email to gateways when adding a payment method

2018.02.27 - version 5.1.0
 * Feature - Add payment method editing support
 * Feature - Allow users to set nicknames for their payment methods
 * Feature - Add support for auto-capturing orders when changed to a paid status
 * Feature - Add a Milestones API for plugins to trigger milestone messages and prompt users for feedback after key plugin events
 * Tweak - Improve the My Account Payment Methods table on desktop and mobile
 * Tweak - Let gateway handle their own API errors when deleting payment methods
 * Tweak - Improve the admin token editor with better error handling and improved display
 * Tweak - Let plugins define a "reviews" URL to be displayed with the plugin action links
 * Tweak - Adjust the gateway "Accepted Cards" setting wording to clarify that it doesn't affect payment processor card support
 * Tweak - Support warning and info message types in the Admin Message Handler
 * Fix - Prevent duplicate admin notices when running alongside legacy framework versions

2018.01.17 - version 5.0.1
 * Misc - Remove support for WooCommerce 2.5
 * Misc - Require WordPress 4.4 or higher

2018.01.11 - version 5.0.0
 * Feature - Partial capture - add a UI for multiple partial captures in supported gateways
 * Feature - Add CSC setting to enable or disable the field for tokenized methods
 * Tweak - Improve the My Payment Methods table styling on mobile
 * Dev - Add versioned namespaces
 * Dev - Add a sample plugin loader class
 * Dev - Add action hooks for My Payment Method actions
 * Misc - Drop WooCommerce 2.5 support
 * Misc - Drop Subscriptions 1.x support

2017.12.11 - version 4.8.3
 * Fix - Ensure failed order token meta is only copied to the parent subscription when a successful payment has occurred
 * Fix - Don't reset the checkout password field if it's already visible

2017.12.01 - version 4.8.2
 * Fix - Fix a possible race condition when performing background processing health checks
 * Fix - Account for possible false negatives when testing loopback connections in certain environments

2017.11.27 - version 4.8.1
 * Fix - Fix Apple Pay compatibility with WooCommerce 3.2+

2017.10.31 - version 4.8.0
 * Feature - Add a framework for batch job handling for when background processing is unavailable
 * Feature - Debug tool for testing the site's environment for loopback connection support

2017.10.05 - version 4.7.3
 * Tweak - Add new methods for checking for specific WooCommerce versions
 * Tweak - Adjust the PHP version notice to check for 5.6 by May 2018 and adjust the messaging when that date has passed
 * Fix - Conflict with WooCommerce filtering of nonce checks for background jobs

2017.09.12 - version 4.7.2
 * Fix - Ensure failed Pre-Orders can be paid with a new method by bypassing the failed order's stored token
 * Fix - Use the parameters passed to SV_WP_Admin_Message_Handler::show_messages()

2017.08.14 - version 4.7.1
 * Tweak - Refine the TLS 1.2 notice wording and appearance

2017.07.25 - version 4.7.0
 * Feature - Introduce the Apple Pay framework for developers

2017.07.11 - version 4.6.6
 * Fix - Ensure backwards compatibility with gateways that don't extend the SV_WC_API_Base class for their API

2017.06.26 - version 4.6.5
 * Misc. - Make a TLS 1.2 admin notice available for gateways that require it
 * Misc. - Ensure WooCommerce 3.1 compatibility

2017.05.20 - version 4.6.4
 * Fix - Add dedicated subscriptions Change Payment handling to avoid subscription manipulation
 * Fix - Ensure old payment methods can be removed after changing subscription payment to a new method

2017.05.09 - version 4.6.3
 * Tweak - Add optional notice for plugins that want to require PHP 5.3+ in the future
 * Tweak - Improved background process handling for certain server & cache configurations

2017.05.01 - version 4.6.2
 * Fix - Ensure authorized, but not yet captured, transactions are marked "on hold" for off-site gateways

2017.04.17 - version 4.6.1
 * Tweak - Load admin translations based on the user's configured language in WordPress 4.7+
 * Tweak - Added the SV_WC_Order_Compatibility::has_shipping_address() method
 * Fix - Prevent some deprecated notices when processing subscriptions in WooCommerce 3.0+

2017.03.27 - version 4.6.0
 * Tweak - Add Payment Gateway debug mode to the System Status report
 * Tweak - Plugin "Docs" links now open in a new tab
 * Misc - Add helper method to get normalized WooCommerce screen IDs
 * Misc - Added support for WooCommerce 3.0

2017.01.06 - version 4.5.2
 * Fix - Include Curaçao when converting country codes

2016.11.18 - version 4.5.1
 * Fix - Prevent a potential fatal error for plugins not using the latest JSON/XML request classes

2016.11.07 - version 4.5.0
 * Feature - Mobile-friendly credit card fields using the `tel` input
 * Feature - Add setting to enable capture for virtual-only orders
 * Feature - Define minimum php.ini requirements an display a notice when they are not met
 * Feature - Allow deprecated hooks to be mapped to their replacements
 * Tweak - Move capture handling to the base gateway class to make it available to hosted gateways
 * Tweak - Add a "card not accepted" icon when a card number format is not accepted or recognized
 * Tweak - Add full MasterCard BIN Series 2 support & update the card logo
 * Tweak - Improve consistency of card type IDs and abbreviations
 * Tweak - Refactor gateway settings inheritance
 * Fix - Fix failed renewal payment data not updating for auth-only renewals
 * Fix - The `load_translation()` method is no longer required for base plugins
 * Fix - Prevent notices when running alongside bbPress or BuddyPress

2016.09.14 - version 4.4.3
 * Fix - Fix an error when processing guest pre-order payments

2016.08.02 - version 4.4.2
 * Tweak - Refactor background job data structure and processing

2016.07.18 - version 4.4.1
 * Misc - Add compatibility for WordPress 4.6

2016.06.01 - version 4.4.0
 * Feature - Allow bundled framework and plugin translations to be easily overridden
 * Tweak - Allow plugins extending SV_WC_API_Base to declare TLS v1.2 as a requirement for requests
 * Misc - Added support for WooCommerce 2.6
 * Misc - Removed support for WooCommerce 2.3

2016.04.18 - version 4.3.0
 * Feature - Revamped admin payment token editor
 * Feature - Prevent deleting subscription payment methods
 * Feature - Add payment gateway environment information to the WooCommerce system status report
 * Tweak - Support WordPress core dismissible notices
 * Tweak - Misc Payment Gateway framework improvements
 * Fix - Properly validate CSC if present for tokenized payment methods
 * Fix - Fix double confirm messages when deleting a payment method in certain cases

2016.02.08 - version 4.2.2
 * Fix - Fix handling guest pre-orders

2016.01.20 - version 4.2.1
 * Fix - Fix `implode()` warnings in `SV_WC_Helper::get_order_line_items()`

2016.01.13 - version 4.2.0
 * Feature - Greatly improved compatibility with multi-language/translation plugins
 * Misc - Switched to using a separate text domain for the framework strings - 'woocommerce-plugin-framework'
 * Misc - Added support for WooCommerce 2.5
 * Misc - Removed support for WooCommerce 2.2

2015.11.05 - version 4.1.2
 * Tweak - Misc Payment Gateway framework improvements

2015.09.09 - version 4.1.1
 * Fix - For Subscriptions 1.5, don't mark the original order as failed when a renewal payment fails

2015.08.27 - version 4.1.0
 * Feature - WooCommerce Subscriptions 2.0 Support
 * Tweak - Add specific width/height styling for payment method icons
 * Fix - Fix assert() warnings with certain gateway configurations on the My Account page

2015.07.29 - version 4.0.1
 * Fix - Fix typo in payment gateway frontend javascript
 * Tweak - Add inline style for payment gateway icons

2015.07.27 - version 4.0.0
 * Feature - Standardized payment gateway form
 * Feature - Add new payment method feature
 * Feature - Standardized & unified My Payment Methods table
 * Feature - New payment method icons in SVG format
 * Tweak - Adds is_woocommerce_active() method to bootstrap class, to support non-WooThemes listed frameworked plugins
 * Tweak - Payment gateway token support now allows for merging local data with remote data, and caching results in a transient
 * Tweak - The order status for voided orders is now "cancelled" rather than "refunded"
 * Tweak - Improved support for REST API development
 * Tweak - Framework bootstrap now gives the option to easily deactivate backwards incompatible plugins, rather than only an instruction to update older plugins
 * Tweak - Framework bootstrap option to declare minimum required WordPress version
 * Misc - WooCommerce 2.4 compatibility

2015.03.17 - version 3.1.2
 * Fix - JS variable `wc_select_params` undefined in WC 2.3.6+

2015.03.10 - version 3.1.1
 * Tweak - Add `get_cancel_order_url_raw()` compatibility method

2015.02.09 - version 3.1.0
 * Feature - Refund/Void support for the payment gateway framework, huzzah!
 * Misc - WooCommerce 2.3 compatibility

2014.12.11 - version 3.0.4
 * Fix - Bug when removing a tokenized credit card from the My Account page
 * Tweak - Accept a notice-class parameter when rendering admin notice to avoid always using the "error" notice

2014.11.20 - version 3.0.3
 * Fix - Payment gateway framework now catches all SV_WC_Plugin_Exception exceptions. Fixes uncaught SV_WC_API_Exception error.

2014.10.19 - version 3.0.2
 * Fix - Add commonly used notice functions to avoid errors when renewing subscriptions

2014.10.15 - version 3.0.1
 * Tweak - Method visibility changed from private to protected to allow adjustment via sub-classes
 * Fix - Fix "Wrong parameters for Exception" fatal error

2014.09.07 - version 3.0.0
 * Feature - Edit tokens from Admin Order Edit screen
 * Tweak - Improved dismissible admin notices
 * Misc - WooCommerce 2.2 compatibility
 * Misc - Backwards incompatible

2014.08.26 - version 2.2.0
 * Feature - Added API base class and automatic request logging
 * Feature - Introduced Helper class
 * Feature - Optional detailed customer decline messages on checkout
 * Tweak - Introduced named exceptions
 * Tweak - Updates to support Chase Paymentech certification mode
 * Tweak - Updates to the Hosted Gateway class for improved handling of redirect-back gateways
 * Tweak - My Payment Methods template now uses Dashicons instead of images
 * Tweak - Plugin active method now checks filename only
 * Fix - Fixed product page URLs

2014.05.26 - version 2.1.0
 * Feature - Implemented hosted payment gateway framework
 * Feature - Capture charge bulk order action for payment gateways
 * Tweak - Authorized charges are no longer automatically capture when changing order status from on-hold to processing/completed
 * Feature - Added function dependency checks

2014.03.05 - version 2.0.3
 * Fix - Fixed WC 2.1 compatibility for payment gateway charge captures

2014.02.03 - version 2.0.2
 * Fix - Improved WC 2.1 compatibility method to return the order id on the checkout pay page

2014.01.29 - version 2.0.1
 * Tweak - Additional WC 2.1 compatibility helpers

2014.01.20 - version 2.0.0
 * Feature - Generalized Plugin Framework
 * Feature - Support for "tokenize with sale" gateways
 * Tweak - Improved handling for credit card capture request

2013.11.11 - version 1.0.0
 * First Release<|MERGE_RESOLUTION|>--- conflicted
+++ resolved
@@ -1,12 +1,9 @@
 *** SkyVerge WooCommerce Plugin Framework Changelog ***
 
 2019.nn.nn - version 5.5.1-dev
+ * Tweak - Refactor Apple Pay order creation to support the same filters and actions that are fired during regular checkout
  * Tweak - Allow multiple old hooks to be mapped to a single new one
-<<<<<<< HEAD
  * Fix - Harden integration with WooCommerce Pre-Orders to avoid a PHP error in some circumstances
-=======
- * Tweak - Refactor Apple Pay order creation to support the same filters and actions that are fired during regular checkout
->>>>>>> 80ad4984
 
 2019.10.15 - version 5.5.0
  * Feature - Add a plugin helper method to retrieve a template part while consistently passing the default template path to `wc_get_template()`
