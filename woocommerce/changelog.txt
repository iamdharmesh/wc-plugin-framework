*** SkyVerge WooCommerce Plugin Framework Changelog ***

2023.nn.nn - version 5.11.7
<<<<<<< HEAD
=======
 * Tweak - Enqueue and improve form styles for hosted payment forms
>>>>>>> 398569a1
 * Fix - Pass environment parameter to Google Pay client

2023.07.19 - version 5.11.6
 * Misc - Add `SV_WC_Order_Compatibility::get_order_post_types()` compatibility method

2023.06.07 - version 5.11.5
 * Fix - Replace deprecated usages of `FILTER_SANITIZE_STRING` with `FILTER_SANITIZE_FULL_SPECIAL_CHARS`
 * Fix - Do not pass `null` to `substr()` to avoid triggering deprecation notices if the payment method's last 4 numbers could not be determined in a direct payment gateway

2023.06.13 - version 5.11.4
 * Fix - Use `set_transaction_id()` while setting the transaction ID in payment gateways instead of setting the order meta data directly

2023.06.01 - version 5.11.4
 * Fix - Ensure that the `_transaction_id` meta is correctly persisted on orders while saving transaction data

2023.05.30 - version 5.11.2
 * Fix - Remove `AllowDynamicProperties` attribute at method level causing a fatal error in PHP 8.2

2023.05.23 - version 5.11.1
 * Tweak - Add WooCommerce Subscriptions compatibility methods for installations using HPOS
 * Fix - Prevents WooCommerce throwing fatal errors when adding a payment method to an order in the frontend
 * Fix - Address a potential return type error in `SV_WC_Order_Compatibility::get_order_screen_id()`

2023.04.20 - version 5.11.0
 * Feature - Add compatibility methods and support for WooCommerce High Performance Order Storage (HPOS)
 * Misc - Require PHP 7.4 or higher
 * Misc - Remove deprecated compatibility methods

2023.03.27 - version 5.10.16
 * Fix - Prevent fatal errors when no card types are selected for a payment gateway

2023.02.06 - version 5.10.15
 * Fix - "My Account" delete payment method compatibility with WC 7.2+

2022.12.06 - version 5.10.14
 * Tweak - Improve the performance of the orders admin screen in some sites by optimizing payment gateways bulk action detection - props @ravinderk
 * Fix - Allow gateway plugins to override card images by defining an override with the same name in the plugin's `assets/images` folder - props @cadic

2022.08.16 - version 5.10.13
 * Fix - Improve Background Job Handler compatibility with newer WooCommerce versions while processing a job queue

2022.01.13 - version 5.10.12
 * Fix - Remove deprecated usages of `is_ajax()` in favor of `wp_doing_ajax()`

2022.01.11 - version 5.10.11
 * Tweak - Remove automatic notices for unsupported WooCommerce versions

2021.09.22 - version 5.10.10
 * Feature - Add `Abstract_Cacheable_API_Base` and `Cacheable_Request_Trait` to support caching API request responses
 * Tweak - Allow classes extending `SV_WC_API_Base` to tweak request and response data when broadcasting a request

2021.08.27 - version 5.10.9
 * Feature - Add helper methods to convert arrays to comma separated lists for database IN clauses use
 * Feature - Add helper method to format a percentage

2021.06.17 - version 5.10.8
 * Fix - Address an issue at checkout with payment form JS never loaded when a $0 order has a total updated later

2021.04.15 - version 5.10.7
 * Fix - Prevent fatal errors by loading External_Checkout extensions in the wp_loaded action rather than on init

2021.03.12 - version 5.10.6
 * Feature - Add a helper method to determine whether the new WC navigation feature is enabled

2021.03.04 - version 5.10.5
 * Tweak - Add a class representation for Braintree PayPal tokens

2021.03.01 - version 5.10.4
 * Fix - Prevent a Fatal error while editing the Checkout page using Elementor

2020.12.08 - version 5.10.3
 * Fix - Fix enqueuing token editor JS

2020.12.03 - version 5.10.2
 * Misc - Update deprecated jQuery usages

2020.11.24 - version 5.10.1
 * Fix - Prevent a deprecated notice for SV_WC_Payment_Gateway_Hosted::do_invalid_transaction_response() in PHP 8
 * Fix - Prevent PHP Notices and fatal errors on wizard steps

2020.11.06 - version 5.10.0
 * Feature - Add Google Pay support
 * Tweak - Improve multiple gateway settings inheritance to allow for more than two gateways
 * Tweak - Add admin notices for tax configurations that are incompatible with Apple Pay
 * Fix - Ensure blank settings inputs aren't added when a base abstract gateway defines shared settings that a child gateway doesn't support

2020.10.09 - version 5.9.0
 * Feature - Add helper method to detect whether the current request is a REST API request
 * Fix - Fix a Capture Charge button issue when adding items to an order
 * Fix - Harden code to avoid a potential PHP warning at checkout if no card logos are configured for a gateway
 * Fix - Update Pre-Orders and Subscriptions integrations to use 2 digits expiration years

2020.07.31 - version 5.8.1
 * Fix - Ensure that some payment gateway scripts used for handling tokens reference the current version of the Framework

2020.07.29 - version 5.8.0
 * Tweak - Migrate payment tokens to be compatible with WooCommerce core payment tokens
 * Fix - Unblock the UI when removing a token from the admin token editor that was just added but not saved yet
 * Dev - Deprecate some filter hooks in the payment methods table

2020.05.15 - version 5.7.1
 * Fix - Prevent JavaScript error triggered when different versions of the framework are used at the same time
 * Fix - Fix URL for the Configure link in the admin notes shown for payment gateways that are not configured

2020.05.07 - version 5.7.0
 * Feature - Add a Settings API for easily registering plugin settings for display and REST API handling
 * Feature - Introduce a base script handler for enqueueing and loading JavaScript objects
 * Tweak - Ensure payment gateway scripts can be used when certain script optimization plugins are delaying load
 * Tweak - Improve the payment form display on mobile devices
 * Tweak - Update Apple Pay to allow all currencies by default

2020.03.09 - version 5.6.1
 * Fix - Delete enhanced admin notes on plugin deactivation
 * Fix - Prevent uncaught errors when creating notes when WC Admin is disabled

2020.03.04 - version 5.6.0
 * Feature - Add support for WooCommerce Admin enhanced notes
 * Tweak - Refactor Apple Pay handler classes for greater flexibility
 * Fix - Remove gateway payment field validation on initial page load

2020.01.20 - version 5.5.4
 * Tweak - Add a link to the site's terms and conditions page below Apple Pay buttons when available
 * Tweak - Adjust the place order button label for redirect/hosted gateways
 * Fix - Fix a JavaScript error triggered trying read the 'length' property of an undefined value in format_credit_card_inputs()

2020.01.13 - version 5.5.3
 * Fix - Fix a JavaScript error when instantiating a class that hasn't been loaded

2020.01.09 - version 5.5.2
 * Fix - `SV_WC_Payment_Gateway_Apple_Pay::process_payment()` now throws an exception if the result returned by the processing gateway doesn't indicate whether the transaction was successful or not
 * Fix - Update `SV_WC_Payment_Gateway_Direct::process_payment()` to cover for and edge case in which `SV_WC_Payment_Gateway_Direct::do_transaction()` fails without throwing an exception
 * Fix - On WooCommerce 3.9: prevent empty credit card fields from being marked as invalid before the user has entered any data
 * Dev - TLS 1.2 helper methods moved from `SV_WC_API_Base` to `SV_WC_Plugin`
 * Dev - Deprecated `SV_WC_API_Base::require_tls_1_2()`

2019.11.14 - version 5.5.1
 * Tweak - Refactor Apple Pay order creation to support the same filters and actions that are fired during regular checkout
 * Tweak - Allow multiple old hooks to be mapped to a single new one via the hook deprecator
 * Fix - Harden integration with WooCommerce Pre-Orders to avoid a PHP error in some circumstances
 * Fix - Fix double product stock reduction when an order is held and payment is not completed

2019.10.15 - version 5.5.0
 * Feature - Add a plugin helper method to retrieve a template part while consistently passing the default template path to `wc_get_template()`
 * Misc - Deprecate backwards compatibility methods for unsupported WooCommerce and PHP versions
 * Misc - Replace `SV_WC_Helper::get_post()` and `SV_WC_Helper::get_request()` with `SV_WC_Helper::get_posted_value()` and `SV_WC_Helper::get_requested_value()`

2019.09.05 - version 5.4.3
 * Fix - Do not show the checkbox to save the payment method on the checkout page if not logged in and registration during checkout is disabled
 * Misc - Add a Country_Helper class to assist converting country codes to and from various formats

2019.08.27 - version 5.4.2
 * Tweak - Add a standard set of subscription details to orders payment data set by a gateway
 * Tweak - Add replacement helper methods to get the current screen in WordPress and check the screen ID
 * Misc - Change SV_WC_Payment_Gateway::is_configured() from protected to public
 * Misc - Add admin notice when a gateway is enabled but is not configured and is unable to take payments

2019.08.06 - version 5.4.1
 * Misc - Add a configurable admin notice for plugins running deprecated WooCommerce versions

2019.03.13 - version 5.4.0
 * Feature - Add abstract handlers for hosted payment processing
 * Feature - Revamp the Lifecycle handler for easier upgrade routines and add event logging for important lifecycle events
 * Tweak - Adjust the no-HTTPS notice to point to where the merchant can fix the problem
 * Fix - Prevent the Capture button from showing on failed orders or orders without an original transaction ID
 * Fix - Use the current order total when determining whether a captured order should change status

2019.01.09 - version 5.3.1
 * Fix - Fix a JavaScript error in the welcome wizard for missing parameters
 * Fix - Correctly handle memory_limit shorthand from php.ini
 * Misc - Adjust the Accepted Card Logos setting description to further clarify its purpose

2018.09.25 - version 5.3.0
 * Feature - Add support for updating payment methods via API on payment
 * Tweak - Refactor capture handling and add a dedicated handling class
 * Tweak - Add an admin notice for gateways when debug logging is enabled in production mode
 * Fix - Ensure orders are automatically captured when the status is changes via the REST API if enabled
 * Fix - Ensure the gateway capture UI is only displayed for regular orders
 * Fix - Prevent capture JS errors when multiple gateways running the same framework version are activated
 * Fix - Strip price HTML from the admin capture alert
 * Dev - Add the wc_{gateway_id}_held_order_status filter

2018.09.04 - version 5.2.2
 * Tweak - Provide an abstract Setup Wizard for plugins to implement for easier onboarding

2018.08.21 - version 5.2.1
 * Fix - Prevent errors when triggering payment gateway payment and refund milestones
 * Fix - Add escaping to some admin notice messages

2018.07.24 - version 5.2.0
 * Fix - Use the order currency for the gateway capture message currency symbol
 * Dev - Introduce dedicated plugin methods for loading after init
 * Dev - Move plugin lifecycle methods to the Lifecycle handler
 * Dev - Introduce a dependency handler for PHP compatibility notices
 * Dev - Introduce a REST API handler base
 * Misc - Add default plugin and gateway data to the WooCommerce REST API System Status response

2018.06.25 - version 5.1.5
 * Fix - Ensure exceptions are caught for Subscriptions "change payment" and Pre-Orders tokenization failures

2018.05.22 - version 5.1.4
 * Tweak - Add a gateway privacy handler to export or remove order payment data and payment tokens on request
 * Tweak - Add a warning for WooCommerce 2.6 installs that 3.0 will soon be required
 * Misc - Add support for WooCommerce 3.4

2018.04.17 - version 5.1.3
 * Tweak - Add a method for gateways to call during failing captures

2018.04.02 - version 5.1.2
 * Fix - Prevent warnings in PHP 7.2 when building the gateway settings
 * Fix - Fix namespaces in the Apple Pay framework

2018.03.27 - version 5.1.1
 * Tweak - Disable the Add Payment Method button when editing a method
 * Fix - Ensure customers can't delete subscription payment methods from gateways that use integer token IDs
 * Fix - Always pass user email to gateways when adding a payment method

2018.02.27 - version 5.1.0
 * Feature - Add payment method editing support
 * Feature - Allow users to set nicknames for their payment methods
 * Feature - Add support for auto-capturing orders when changed to a paid status
 * Feature - Add a Milestones API for plugins to trigger milestone messages and prompt users for feedback after key plugin events
 * Tweak - Improve the My Account Payment Methods table on desktop and mobile
 * Tweak - Let gateway handle their own API errors when deleting payment methods
 * Tweak - Improve the admin token editor with better error handling and improved display
 * Tweak - Let plugins define a "reviews" URL to be displayed with the plugin action links
 * Tweak - Adjust the gateway "Accepted Cards" setting wording to clarify that it doesn't affect payment processor card support
 * Tweak - Support warning and info message types in the Admin Message Handler
 * Fix - Prevent duplicate admin notices when running alongside legacy framework versions

2018.01.17 - version 5.0.1
 * Misc - Remove support for WooCommerce 2.5
 * Misc - Require WordPress 4.4 or higher

2018.01.11 - version 5.0.0
 * Feature - Partial capture - add a UI for multiple partial captures in supported gateways
 * Feature - Add CSC setting to enable or disable the field for tokenized methods
 * Tweak - Improve the My Payment Methods table styling on mobile
 * Dev - Add versioned namespaces
 * Dev - Add a sample plugin loader class
 * Dev - Add action hooks for My Payment Method actions
 * Misc - Drop WooCommerce 2.5 support
 * Misc - Drop Subscriptions 1.x support

2017.12.11 - version 4.8.3
 * Fix - Ensure failed order token meta is only copied to the parent subscription when a successful payment has occurred
 * Fix - Don't reset the checkout password field if it's already visible

2017.12.01 - version 4.8.2
 * Fix - Fix a possible race condition when performing background processing health checks
 * Fix - Account for possible false negatives when testing loopback connections in certain environments

2017.11.27 - version 4.8.1
 * Fix - Fix Apple Pay compatibility with WooCommerce 3.2+

2017.10.31 - version 4.8.0
 * Feature - Add a framework for batch job handling for when background processing is unavailable
 * Feature - Debug tool for testing the site's environment for loopback connection support

2017.10.05 - version 4.7.3
 * Tweak - Add new methods for checking for specific WooCommerce versions
 * Tweak - Adjust the PHP version notice to check for 5.6 by May 2018 and adjust the messaging when that date has passed
 * Fix - Conflict with WooCommerce filtering of nonce checks for background jobs

2017.09.12 - version 4.7.2
 * Fix - Ensure failed Pre-Orders can be paid with a new method by bypassing the failed order's stored token
 * Fix - Use the parameters passed to SV_WP_Admin_Message_Handler::show_messages()

2017.08.14 - version 4.7.1
 * Tweak - Refine the TLS 1.2 notice wording and appearance

2017.07.25 - version 4.7.0
 * Feature - Introduce the Apple Pay framework for developers

2017.07.11 - version 4.6.6
 * Fix - Ensure backwards compatibility with gateways that don't extend the SV_WC_API_Base class for their API

2017.06.26 - version 4.6.5
 * Misc. - Make a TLS 1.2 admin notice available for gateways that require it
 * Misc. - Ensure WooCommerce 3.1 compatibility

2017.05.20 - version 4.6.4
 * Fix - Add dedicated subscriptions Change Payment handling to avoid subscription manipulation
 * Fix - Ensure old payment methods can be removed after changing subscription payment to a new method

2017.05.09 - version 4.6.3
 * Tweak - Add optional notice for plugins that want to require PHP 5.3+ in the future
 * Tweak - Improved background process handling for certain server & cache configurations

2017.05.01 - version 4.6.2
 * Fix - Ensure authorized, but not yet captured, transactions are marked "on hold" for off-site gateways

2017.04.17 - version 4.6.1
 * Tweak - Load admin translations based on the user's configured language in WordPress 4.7+
 * Tweak - Added the SV_WC_Order_Compatibility::has_shipping_address() method
 * Fix - Prevent some deprecated notices when processing subscriptions in WooCommerce 3.0+

2017.03.27 - version 4.6.0
 * Tweak - Add Payment Gateway debug mode to the System Status report
 * Tweak - Plugin "Docs" links now open in a new tab
 * Misc - Add helper method to get normalized WooCommerce screen IDs
 * Misc - Added support for WooCommerce 3.0

2017.01.06 - version 4.5.2
 * Fix - Include Curaçao when converting country codes

2016.11.18 - version 4.5.1
 * Fix - Prevent a potential fatal error for plugins not using the latest JSON/XML request classes

2016.11.07 - version 4.5.0
 * Feature - Mobile-friendly credit card fields using the `tel` input
 * Feature - Add setting to enable capture for virtual-only orders
 * Feature - Define minimum php.ini requirements an display a notice when they are not met
 * Feature - Allow deprecated hooks to be mapped to their replacements
 * Tweak - Move capture handling to the base gateway class to make it available to hosted gateways
 * Tweak - Add a "card not accepted" icon when a card number format is not accepted or recognized
 * Tweak - Add full MasterCard BIN Series 2 support & update the card logo
 * Tweak - Improve consistency of card type IDs and abbreviations
 * Tweak - Refactor gateway settings inheritance
 * Fix - Fix failed renewal payment data not updating for auth-only renewals
 * Fix - The `load_translation()` method is no longer required for base plugins
 * Fix - Prevent notices when running alongside bbPress or BuddyPress

2016.09.14 - version 4.4.3
 * Fix - Fix an error when processing guest pre-order payments

2016.08.02 - version 4.4.2
 * Tweak - Refactor background job data structure and processing

2016.07.18 - version 4.4.1
 * Misc - Add compatibility for WordPress 4.6

2016.06.01 - version 4.4.0
 * Feature - Allow bundled framework and plugin translations to be easily overridden
 * Tweak - Allow plugins extending SV_WC_API_Base to declare TLS v1.2 as a requirement for requests
 * Misc - Added support for WooCommerce 2.6
 * Misc - Removed support for WooCommerce 2.3

2016.04.18 - version 4.3.0
 * Feature - Revamped admin payment token editor
 * Feature - Prevent deleting subscription payment methods
 * Feature - Add payment gateway environment information to the WooCommerce system status report
 * Tweak - Support WordPress core dismissible notices
 * Tweak - Misc Payment Gateway framework improvements
 * Fix - Properly validate CSC if present for tokenized payment methods
 * Fix - Fix double confirm messages when deleting a payment method in certain cases

2016.02.08 - version 4.2.2
 * Fix - Fix handling guest pre-orders

2016.01.20 - version 4.2.1
 * Fix - Fix `implode()` warnings in `SV_WC_Helper::get_order_line_items()`

2016.01.13 - version 4.2.0
 * Feature - Greatly improved compatibility with multi-language/translation plugins
 * Misc - Switched to using a separate text domain for the framework strings - 'woocommerce-plugin-framework'
 * Misc - Added support for WooCommerce 2.5
 * Misc - Removed support for WooCommerce 2.2

2015.11.05 - version 4.1.2
 * Tweak - Misc Payment Gateway framework improvements

2015.09.09 - version 4.1.1
 * Fix - For Subscriptions 1.5, don't mark the original order as failed when a renewal payment fails

2015.08.27 - version 4.1.0
 * Feature - WooCommerce Subscriptions 2.0 Support
 * Tweak - Add specific width/height styling for payment method icons
 * Fix - Fix assert() warnings with certain gateway configurations on the My Account page

2015.07.29 - version 4.0.1
 * Fix - Fix typo in payment gateway frontend javascript
 * Tweak - Add inline style for payment gateway icons

2015.07.27 - version 4.0.0
 * Feature - Standardized payment gateway form
 * Feature - Add new payment method feature
 * Feature - Standardized & unified My Payment Methods table
 * Feature - New payment method icons in SVG format
 * Tweak - Adds is_woocommerce_active() method to bootstrap class, to support non-WooThemes listed frameworked plugins
 * Tweak - Payment gateway token support now allows for merging local data with remote data, and caching results in a transient
 * Tweak - The order status for voided orders is now "cancelled" rather than "refunded"
 * Tweak - Improved support for REST API development
 * Tweak - Framework bootstrap now gives the option to easily deactivate backwards incompatible plugins, rather than only an instruction to update older plugins
 * Tweak - Framework bootstrap option to declare minimum required WordPress version
 * Misc - WooCommerce 2.4 compatibility

2015.03.17 - version 3.1.2
 * Fix - JS variable `wc_select_params` undefined in WC 2.3.6+

2015.03.10 - version 3.1.1
 * Tweak - Add `get_cancel_order_url_raw()` compatibility method

2015.02.09 - version 3.1.0
 * Feature - Refund/Void support for the payment gateway framework, huzzah!
 * Misc - WooCommerce 2.3 compatibility

2014.12.11 - version 3.0.4
 * Fix - Bug when removing a tokenized credit card from the My Account page
 * Tweak - Accept a notice-class parameter when rendering admin notice to avoid always using the "error" notice

2014.11.20 - version 3.0.3
 * Fix - Payment gateway framework now catches all SV_WC_Plugin_Exception exceptions. Fixes uncaught SV_WC_API_Exception error.

2014.10.19 - version 3.0.2
 * Fix - Add commonly used notice functions to avoid errors when renewing subscriptions

2014.10.15 - version 3.0.1
 * Tweak - Method visibility changed from private to protected to allow adjustment via sub-classes
 * Fix - Fix "Wrong parameters for Exception" fatal error

2014.09.07 - version 3.0.0
 * Feature - Edit tokens from Admin Order Edit screen
 * Tweak - Improved dismissible admin notices
 * Misc - WooCommerce 2.2 compatibility
 * Misc - Backwards incompatible

2014.08.26 - version 2.2.0
 * Feature - Added API base class and automatic request logging
 * Feature - Introduced Helper class
 * Feature - Optional detailed customer decline messages on checkout
 * Tweak - Introduced named exceptions
 * Tweak - Updates to support Chase Paymentech certification mode
 * Tweak - Updates to the Hosted Gateway class for improved handling of redirect-back gateways
 * Tweak - My Payment Methods template now uses Dashicons instead of images
 * Tweak - Plugin active method now checks filename only
 * Fix - Fixed product page URLs

2014.05.26 - version 2.1.0
 * Feature - Implemented hosted payment gateway framework
 * Feature - Capture charge bulk order action for payment gateways
 * Tweak - Authorized charges are no longer automatically capture when changing order status from on-hold to processing/completed
 * Feature - Added function dependency checks

2014.03.05 - version 2.0.3
 * Fix - Fixed WC 2.1 compatibility for payment gateway charge captures

2014.02.03 - version 2.0.2
 * Fix - Improved WC 2.1 compatibility method to return the order id on the checkout pay page

2014.01.29 - version 2.0.1
 * Tweak - Additional WC 2.1 compatibility helpers

2014.01.20 - version 2.0.0
 * Feature - Generalized Plugin Framework
 * Feature - Support for "tokenize with sale" gateways
 * Tweak - Improved handling for credit card capture request

2013.11.11 - version 1.0.0
 * First Release<|MERGE_RESOLUTION|>--- conflicted
+++ resolved
@@ -1,10 +1,7 @@
 *** SkyVerge WooCommerce Plugin Framework Changelog ***
 
 2023.nn.nn - version 5.11.7
-<<<<<<< HEAD
-=======
  * Tweak - Enqueue and improve form styles for hosted payment forms
->>>>>>> 398569a1
  * Fix - Pass environment parameter to Google Pay client
 
 2023.07.19 - version 5.11.6
