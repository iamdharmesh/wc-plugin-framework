*** SkyVerge WooCommerce Plugin Framework Changelog ***

<<<<<<< HEAD
2020.nn.nn - version x.y.z
 * Tweak - Migrate payment tokens to be compatible with WooCommerce core payment tokens
=======
2020.nn.nn - version 5.6.0-dev
>>>>>>> ac7e8acb

2020.01.20 - version 5.5.4
 * Tweak - Add a link to the site's terms and conditions page below Apple Pay buttons when available
 * Tweak - Adjust the place order button label for redirect/hosted gateways
 * Fix - Fix a JavaScript error triggered trying read the 'length' property of an undefined value in format_credit_card_inputs()

2020.01.13 - version 5.5.3
 * Fix - Fix a JavaScript error when instantiating a class that hasn't been loaded

2020.01.09 - version 5.5.2
 * Fix - `SV_WC_Payment_Gateway_Apple_Pay::process_payment()` now throws an exception if the result returned by the processing gateway doesn't indicate whether the transaction was successful or not
 * Fix - Update `SV_WC_Payment_Gateway_Direct::process_payment()` to cover for and edge case in which `SV_WC_Payment_Gateway_Direct::do_transaction()` fails without throwing an exception
 * Fix - On WooCommerce 3.9: prevent empty credit card fields from being marked as invalid before the user has entered any data
 * Dev - TLS 1.2 helper methods moved from `SV_WC_API_Base` to `SV_WC_Plugin`
 * Dev - Deprecated `SV_WC_API_Base::require_tls_1_2()`

2019.11.14 - version 5.5.1
 * Tweak - Refactor Apple Pay order creation to support the same filters and actions that are fired during regular checkout
 * Tweak - Allow multiple old hooks to be mapped to a single new one via the hook deprecator
 * Fix - Harden integration with WooCommerce Pre-Orders to avoid a PHP error in some circumstances
 * Fix - Fix double product stock reduction when an order is held and payment is not completed

2019.10.15 - version 5.5.0
 * Feature - Add a plugin helper method to retrieve a template part while consistently passing the default template path to `wc_get_template()`
 * Misc - Deprecate backwards compatibility methods for unsupported WooCommerce and PHP versions
 * Misc - Replace `SV_WC_Helper::get_post()` and `SV_WC_Helper::get_request()` with `SV_WC_Helper::get_posted_value()` and `SV_WC_Helper::get_requested_value()`

2019.09.05 - version 5.4.3
 * Fix - Do not show the checkbox to save the payment method on the checkout page if not logged in and registration during checkout is disabled
 * Misc - Add a Country_Helper class to assist converting country codes to and from various formats

2019.08.27 - version 5.4.2
 * Tweak - Add a standard set of subscription details to orders payment data set by a gateway
 * Tweak - Add replacement helper methods to get the current screen in WordPress and check the screen ID
 * Misc - Change SV_WC_Payment_Gateway::is_configured() from protected to public
 * Misc - Add admin notice when a gateway is enabled but is not configured and is unable to take payments

2019.08.06 - version 5.4.1
 * Misc - Add a configurable admin notice for plugins running deprecated WooCommerce versions

2019.03.13 - version 5.4.0
 * Feature - Add abstract handlers for hosted payment processing
 * Feature - Revamp the Lifecycle handler for easier upgrade routines and add event logging for important lifecycle events
 * Tweak - Adjust the no-HTTPS notice to point to where the merchant can fix the problem
 * Fix - Prevent the Capture button from showing on failed orders or orders without an original transaction ID
 * Fix - Use the current order total when determining whether a captured order should change status

2019.01.09 - version 5.3.1
 * Fix - Fix a JavaScript error in the welcome wizard for missing parameters
 * Fix - Correctly handle memory_limit shorthand from php.ini
 * Misc - Adjust the Accepted Card Logos setting description to further clarify its purpose

2018.09.25 - version 5.3.0
 * Feature - Add support for updating payment methods via API on payment
 * Tweak - Refactor capture handling and add a dedicated handling class
 * Tweak - Add an admin notice for gateways when debug logging is enabled in production mode
 * Fix - Ensure orders are automatically captured when the status is changes via the REST API if enabled
 * Fix - Ensure the gateway capture UI is only displayed for regular orders
 * Fix - Prevent capture JS errors when multiple gateways running the same framework version are activated
 * Fix - Strip price HTML from the admin capture alert
 * Dev - Add the wc_{gateway_id}_held_order_status filter

2018.09.04 - version 5.2.2
 * Tweak - Provide an abstract Setup Wizard for plugins to implement for easier onboarding

2018.08.21 - version 5.2.1
 * Fix - Prevent errors when triggering payment gateway payment and refund milestones
 * Fix - Add escaping to some admin notice messages

2018.07.24 - version 5.2.0
 * Fix - Use the order currency for the gateway capture message currency symbol
 * Dev - Introduce dedicated plugin methods for loading after init
 * Dev - Move plugin lifecycle methods to the Lifecycle handler
 * Dev - Introduce a dependency handler for PHP compatibility notices
 * Dev - Introduce a REST API handler base
 * Misc - Add default plugin and gateway data to the WooCommerce REST API System Status response

2018.06.25 - version 5.1.5
 * Fix - Ensure exceptions are caught for Subscriptions "change payment" and Pre-Orders tokenization failures

2018.05.22 - version 5.1.4
 * Tweak - Add a gateway privacy handler to export or remove order payment data and payment tokens on request
 * Tweak - Add a warning for WooCommerce 2.6 installs that 3.0 will soon be required
 * Misc - Add support for WooCommerce 3.4

2018.04.17 - version 5.1.3
 * Tweak - Add a method for gateways to call during failing captures

2018.04.02 - version 5.1.2
 * Fix - Prevent warnings in PHP 7.2 when building the gateway settings
 * Fix - Fix namespaces in the Apple Pay framework

2018.03.27 - version 5.1.1
 * Tweak - Disable the Add Payment Method button when editing a method
 * Fix - Ensure customers can't delete subscription payment methods from gateways that use integer token IDs
 * Fix - Always pass user email to gateways when adding a payment method

2018.02.27 - version 5.1.0
 * Feature - Add payment method editing support
 * Feature - Allow users to set nicknames for their payment methods
 * Feature - Add support for auto-capturing orders when changed to a paid status
 * Feature - Add a Milestones API for plugins to trigger milestone messages and prompt users for feedback after key plugin events
 * Tweak - Improve the My Account Payment Methods table on desktop and mobile
 * Tweak - Let gateway handle their own API errors when deleting payment methods
 * Tweak - Improve the admin token editor with better error handling and improved display
 * Tweak - Let plugins define a "reviews" URL to be displayed with the plugin action links
 * Tweak - Adjust the gateway "Accepted Cards" setting wording to clarify that it doesn't affect payment processor card support
 * Tweak - Support warning and info message types in the Admin Message Handler
 * Fix - Prevent duplicate admin notices when running alongside legacy framework versions

2018.01.17 - version 5.0.1
 * Misc - Remove support for WooCommerce 2.5
 * Misc - Require WordPress 4.4 or higher

2018.01.11 - version 5.0.0
 * Feature - Partial capture - add a UI for multiple partial captures in supported gateways
 * Feature - Add CSC setting to enable or disable the field for tokenized methods
 * Tweak - Improve the My Payment Methods table styling on mobile
 * Dev - Add versioned namespaces
 * Dev - Add a sample plugin loader class
 * Dev - Add action hooks for My Payment Method actions
 * Misc - Drop WooCommerce 2.5 support
 * Misc - Drop Subscriptions 1.x support

2017.12.11 - version 4.8.3
 * Fix - Ensure failed order token meta is only copied to the parent subscription when a successful payment has occurred
 * Fix - Don't reset the checkout password field if it's already visible

2017.12.01 - version 4.8.2
 * Fix - Fix a possible race condition when performing background processing health checks
 * Fix - Account for possible false negatives when testing loopback connections in certain environments

2017.11.27 - version 4.8.1
 * Fix - Fix Apple Pay compatibility with WooCommerce 3.2+

2017.10.31 - version 4.8.0
 * Feature - Add a framework for batch job handling for when background processing is unavailable
 * Feature - Debug tool for testing the site's environment for loopback connection support

2017.10.05 - version 4.7.3
 * Tweak - Add new methods for checking for specific WooCommerce versions
 * Tweak - Adjust the PHP version notice to check for 5.6 by May 2018 and adjust the messaging when that date has passed
 * Fix - Conflict with WooCommerce filtering of nonce checks for background jobs

2017.09.12 - version 4.7.2
 * Fix - Ensure failed Pre-Orders can be paid with a new method by bypassing the failed order's stored token
 * Fix - Use the parameters passed to SV_WP_Admin_Message_Handler::show_messages()

2017.08.14 - version 4.7.1
 * Tweak - Refine the TLS 1.2 notice wording and appearance

2017.07.25 - version 4.7.0
 * Feature - Introduce the Apple Pay framework for developers

2017.07.11 - version 4.6.6
 * Fix - Ensure backwards compatibility with gateways that don't extend the SV_WC_API_Base class for their API

2017.06.26 - version 4.6.5
 * Misc. - Make a TLS 1.2 admin notice available for gateways that require it
 * Misc. - Ensure WooCommerce 3.1 compatibility

2017.05.20 - version 4.6.4
 * Fix - Add dedicated subscriptions Change Payment handling to avoid subscription manipulation
 * Fix - Ensure old payment methods can be removed after changing subscription payment to a new method

2017.05.09 - version 4.6.3
 * Tweak - Add optional notice for plugins that want to require PHP 5.3+ in the future
 * Tweak - Improved background process handling for certain server & cache configurations

2017.05.01 - version 4.6.2
 * Fix - Ensure authorized, but not yet captured, transactions are marked "on hold" for off-site gateways

2017.04.17 - version 4.6.1
 * Tweak - Load admin translations based on the user's configured language in WordPress 4.7+
 * Tweak - Added the SV_WC_Order_Compatibility::has_shipping_address() method
 * Fix - Prevent some deprecated notices when processing subscriptions in WooCommerce 3.0+

2017.03.27 - version 4.6.0
 * Tweak - Add Payment Gateway debug mode to the System Status report
 * Tweak - Plugin "Docs" links now open in a new tab
 * Misc - Add helper method to get normalized WooCommerce screen IDs
 * Misc - Added support for WooCommerce 3.0

2017.01.06 - version 4.5.2
 * Fix - Include Curaçao when converting country codes

2016.11.18 - version 4.5.1
 * Fix - Prevent a potential fatal error for plugins not using the latest JSON/XML request classes

2016.11.07 - version 4.5.0
 * Feature - Mobile-friendly credit card fields using the `tel` input
 * Feature - Add setting to enable capture for virtual-only orders
 * Feature - Define minimum php.ini requirements an display a notice when they are not met
 * Feature - Allow deprecated hooks to be mapped to their replacements
 * Tweak - Move capture handling to the base gateway class to make it available to hosted gateways
 * Tweak - Add a "card not accepted" icon when a card number format is not accepted or recognized
 * Tweak - Add full MasterCard BIN Series 2 support & update the card logo
 * Tweak - Improve consistency of card type IDs and abbreviations
 * Tweak - Refactor gateway settings inheritance
 * Fix - Fix failed renewal payment data not updating for auth-only renewals
 * Fix - The `load_translation()` method is no longer required for base plugins
 * Fix - Prevent notices when running alongside bbPress or BuddyPress

2016.09.14 - version 4.4.3
 * Fix - Fix an error when processing guest pre-order payments

2016.08.02 - version 4.4.2
 * Tweak - Refactor background job data structure and processing

2016.07.18 - version 4.4.1
 * Misc - Add compatibility for WordPress 4.6

2016.06.01 - version 4.4.0
 * Feature - Allow bundled framework and plugin translations to be easily overridden
 * Tweak - Allow plugins extending SV_WC_API_Base to declare TLS v1.2 as a requirement for requests
 * Misc - Added support for WooCommerce 2.6
 * Misc - Removed support for WooCommerce 2.3

2016.04.18 - version 4.3.0
 * Feature - Revamped admin payment token editor
 * Feature - Prevent deleting subscription payment methods
 * Feature - Add payment gateway environment information to the WooCommerce system status report
 * Tweak - Support WordPress core dismissible notices
 * Tweak - Misc Payment Gateway framework improvements
 * Fix - Properly validate CSC if present for tokenized payment methods
 * Fix - Fix double confirm messages when deleting a payment method in certain cases

2016.02.08 - version 4.2.2
 * Fix - Fix handling guest pre-orders

2016.01.20 - version 4.2.1
 * Fix - Fix `implode()` warnings in `SV_WC_Helper::get_order_line_items()`

2016.01.13 - version 4.2.0
 * Feature - Greatly improved compatibility with multi-language/translation plugins
 * Misc - Switched to using a separate text domain for the framework strings - 'woocommerce-plugin-framework'
 * Misc - Added support for WooCommerce 2.5
 * Misc - Removed support for WooCommerce 2.2

2015.11.05 - version 4.1.2
 * Tweak - Misc Payment Gateway framework improvements

2015.09.09 - version 4.1.1
 * Fix - For Subscriptions 1.5, don't mark the original order as failed when a renewal payment fails

2015.08.27 - version 4.1.0
 * Feature - WooCommerce Subscriptions 2.0 Support
 * Tweak - Add specific width/height styling for payment method icons
 * Fix - Fix assert() warnings with certain gateway configurations on the My Account page

2015.07.29 - version 4.0.1
 * Fix - Fix typo in payment gateway frontend javascript
 * Tweak - Add inline style for payment gateway icons

2015.07.27 - version 4.0.0
 * Feature - Standardized payment gateway form
 * Feature - Add new payment method feature
 * Feature - Standardized & unified My Payment Methods table
 * Feature - New payment method icons in SVG format
 * Tweak - Adds is_woocommerce_active() method to bootstrap class, to support non-WooThemes listed frameworked plugins
 * Tweak - Payment gateway token support now allows for merging local data with remote data, and caching results in a transient
 * Tweak - The order status for voided orders is now "cancelled" rather than "refunded"
 * Tweak - Improved support for REST API development
 * Tweak - Framework bootstrap now gives the option to easily deactivate backwards incompatible plugins, rather than only an instruction to update older plugins
 * Tweak - Framework bootstrap option to declare minimum required WordPress version
 * Misc - WooCommerce 2.4 compatibility

2015.03.17 - version 3.1.2
 * Fix - JS variable `wc_select_params` undefined in WC 2.3.6+

2015.03.10 - version 3.1.1
 * Tweak - Add `get_cancel_order_url_raw()` compatibility method

2015.02.09 - version 3.1.0
 * Feature - Refund/Void support for the payment gateway framework, huzzah!
 * Misc - WooCommerce 2.3 compatibility

2014.12.11 - version 3.0.4
 * Fix - Bug when removing a tokenized credit card from the My Account page
 * Tweak - Accept a notice-class parameter when rendering admin notice to avoid always using the "error" notice

2014.11.20 - version 3.0.3
 * Fix - Payment gateway framework now catches all SV_WC_Plugin_Exception exceptions. Fixes uncaught SV_WC_API_Exception error.

2014.10.19 - version 3.0.2
 * Fix - Add commonly used notice functions to avoid errors when renewing subscriptions

2014.10.15 - version 3.0.1
 * Tweak - Method visibility changed from private to protected to allow adjustment via sub-classes
 * Fix - Fix "Wrong parameters for Exception" fatal error

2014.09.07 - version 3.0.0
 * Feature - Edit tokens from Admin Order Edit screen
 * Tweak - Improved dismissible admin notices
 * Misc - WooCommerce 2.2 compatibility
 * Misc - Backwards incompatible

2014.08.26 - version 2.2.0
 * Feature - Added API base class and automatic request logging
 * Feature - Introduced Helper class
 * Feature - Optional detailed customer decline messages on checkout
 * Tweak - Introduced named exceptions
 * Tweak - Updates to support Chase Paymentech certification mode
 * Tweak - Updates to the Hosted Gateway class for improved handling of redirect-back gateways
 * Tweak - My Payment Methods template now uses Dashicons instead of images
 * Tweak - Plugin active method now checks filename only
 * Fix - Fixed product page URLs

2014.05.26 - version 2.1.0
 * Feature - Implemented hosted payment gateway framework
 * Feature - Capture charge bulk order action for payment gateways
 * Tweak - Authorized charges are no longer automatically capture when changing order status from on-hold to processing/completed
 * Feature - Added function dependency checks

2014.03.05 - version 2.0.3
 * Fix - Fixed WC 2.1 compatibility for payment gateway charge captures

2014.02.03 - version 2.0.2
 * Fix - Improved WC 2.1 compatibility method to return the order id on the checkout pay page

2014.01.29 - version 2.0.1
 * Tweak - Additional WC 2.1 compatibility helpers

2014.01.20 - version 2.0.0
 * Feature - Generalized Plugin Framework
 * Feature - Support for "tokenize with sale" gateways
 * Tweak - Improved handling for credit card capture request

2013.11.11 - version 1.0.0
 * First Release<|MERGE_RESOLUTION|>--- conflicted
+++ resolved
@@ -1,11 +1,7 @@
 *** SkyVerge WooCommerce Plugin Framework Changelog ***
 
-<<<<<<< HEAD
-2020.nn.nn - version x.y.z
+2020.nn.nn - version 5.6.0-dev
  * Tweak - Migrate payment tokens to be compatible with WooCommerce core payment tokens
-=======
-2020.nn.nn - version 5.6.0-dev
->>>>>>> ac7e8acb
 
 2020.01.20 - version 5.5.4
  * Tweak - Add a link to the site's terms and conditions page below Apple Pay buttons when available
