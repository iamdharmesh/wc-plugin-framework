*** SkyVerge WooCommerce Plugin Framework Changelog ***

<<<<<<< HEAD
2017.nn.nn - version 4.6.0
 * Tweak - Add Payment Gateway debug mode to the System Status report
 * Tweak - Plugin "Docs" links now open in a new tab
 * Misc - Add helper method to get normalized WooCommerce screen IDs
 * Misc - Added support for WooCommerce 3.0

=======
>>>>>>> c56bf681
2017.01.06 - version 4.5.2
 * Fix - Include Curaçao when converting country codes

2016.11.18 - version 4.5.1
 * Fix - Prevent a potential fatal error for plugins not using the latest JSON/XML request classes

2016.11.07 - version 4.5.0
 * Feature - Mobile-friendly credit card fields using the `tel` input
 * Feature - Add setting to enable capture for virtual-only orders
 * Feature - Define minimum php.ini requirements an display a notice when they are not met
 * Feature - Allow deprecated hooks to be mapped to their replacements
 * Tweak - Move capture handling to the base gateway class to make it available to hosted gateways
 * Tweak - Add a "card not accepted" icon when a card number format is not accepted or recognized
 * Tweak - Add full MasterCard BIN Series 2 support & update the card logo
 * Tweak - Improve consistency of card type IDs and abbreviations
 * Tweak - Refactor gateway settings inheritance
 * Fix - Fix failed renewal payment data not updating for auth-only renewals
 * Fix - The `load_translation()` method is no longer required for base plugins
 * Fix - Prevent notices when running alongside bbPress or BuddyPress

2016.09.14 - version 4.4.3
 * Fix - Fix an error when processing guest pre-order payments

2016.08.02 - version 4.4.2
 * Tweak - Refactor background job data structure and processing

2016.07.18 - version 4.4.1
 * Misc - Add compatibility for WordPress 4.6

2016.06.01 - version 4.4.0
 * Feature - Allow bundled framework and plugin translations to be easily overridden
 * Tweak - Allow plugins extending SV_WC_API_Base to declare TLS v1.2 as a requirement for requests
 * Misc - Added support for WooCommerce 2.6
 * Misc - Removed support for WooCommerce 2.3

2016.04.18 - version 4.3.0
 * Feature - Revamped admin payment token editor
 * Feature - Prevent deleting subscription payment methods
 * Feature - Add payment gateway environment information to the WooCommerce system status report
 * Tweak - Support WordPress core dismissible notices
 * Tweak - Misc Payment Gateway framework improvements
 * Fix - Properly validate CSC if present for tokenized payment methods
 * Fix - Fix double confirm messages when deleting a payment method in certain cases

2016.02.08 - version 4.2.2
 * Fix - Fix handling guest pre-orders

2016.01.20 - version 4.2.1
 * Fix - Fix `implode()` warnings in `SV_WC_Helper::get_order_line_items()`

2016.01.13 - version 4.2.0
 * Feature - Greatly improved compatibility with multi-language/translation plugins
 * Misc - Switched to using a separate text domain for the framework strings - 'woocommerce-plugin-framework'
 * Misc - Added support for WooCommerce 2.5
 * Misc - Removed support for WooCommerce 2.2

2015.11.05 - version 4.1.2
 * Tweak - Misc Payment Gateway framework improvements

2015.09.09 - version 4.1.1
 * Fix - For Subscriptions 1.5, don't mark the original order as failed when a renewal payment fails

2015.08.27 - version 4.1.0
 * Feature - WooCommerce Subscriptions 2.0 Support
 * Tweak - Add specific width/height styling for payment method icons
 * Fix - Fix assert() warnings with certain gateway configurations on the My Account page

2015.07.29 - version 4.0.1
 * Fix - Fix typo in payment gateway frontend javascript
 * Tweak - Add inline style for payment gateway icons

2015.07.27 - version 4.0.0
 * Feature - Standardized payment gateway form
 * Feature - Add new payment method feature
 * Feature - Standardized & unified My Payment Methods table
 * Feature - New payment method icons in SVG format
 * Tweak - Adds is_woocommerce_active() method to bootstrap class, to support non-WooThemes listed frameworked plugins
 * Tweak - Payment gateway token support now allows for merging local data with remote data, and caching results in a transient
 * Tweak - The order status for voided orders is now "cancelled" rather than "refunded"
 * Tweak - Improved support for REST API development
 * Tweak - Framework bootstrap now gives the option to easily deactivate backwards incompatible plugins, rather than only an instruction to update older plugins
 * Tweak - Framework bootstrap option to declare minimum required WordPress version
 * Misc - WooCommerce 2.4 compatibility

2015.03.17 - version 3.1.2
 * Fix - JS variable `wc_select_params` undefined in WC 2.3.6+

2015.03.10 - version 3.1.1
 * Tweak - Add `get_cancel_order_url_raw()` compatibility method

2015.02.09 - version 3.1.0
 * Feature - Refund/Void support for the payment gateway framework, huzzah!
 * Misc - WooCommerce 2.3 compatibility

2014.12.11 - version 3.0.4
 * Fix - Bug when removing a tokenized credit card from the My Account page
 * Tweak - Accept a notice-class parameter when rendering admin notice to avoid always using the "error" notice

2014.11.20 - version 3.0.3
 * Fix - Payment gateway framework now catches all SV_WC_Plugin_Exception exceptions. Fixes uncaught SV_WC_API_Exception error.

2014.10.19 - version 3.0.2
 * Fix - Add commonly used notice functions to avoid errors when renewing subscriptions

2014.10.15 - version 3.0.1
 * Tweak - Method visibility changed from private to protected to allow adjustment via sub-classes
 * Fix - Fix "Wrong parameters for Exception" fatal error

2014.09.07 - version 3.0.0
 * Feature - Edit tokens from Admin Order Edit screen
 * Tweak - Improved dismissible admin notices
 * Misc - WooCommerce 2.2 compatibility
 * Misc - Backwards incompatible

2014.08.26 - version 2.2.0
 * Feature - Added API base class and automatic request logging
 * Feature - Introduced Helper class
 * Feature - Optional detailed customer decline messages on checkout
 * Tweak - Introduced named exceptions
 * Tweak - Updates to support Chase Paymentech certification mode
 * Tweak - Updates to the Hosted Gateway class for improved handling of redirect-back gateways
 * Tweak - My Payment Methods template now uses Dashicons instead of images
 * Tweak - Plugin active method now checks filename only
 * Fix - Fixed product page URLs

2014.05.26 - version 2.1.0
 * Feature - Implemented hosted payment gateway framework
 * Feature - Capture charge bulk order action for payment gateways
 * Tweak - Authorized charges are no longer automatically capture when changing order status from on-hold to processing/completed
 * Feature - Added function dependency checks

2014.03.05 - version 2.0.3
 * Fix - Fixed WC 2.1 compatibility for payment gateway charge captures

2014.02.03 - version 2.0.2
 * Fix - Improved WC 2.1 compatibility method to return the order id on the checkout pay page

2014.01.29 - version 2.0.1
 * Tweak - Additional WC 2.1 compatibility helpers

2014.01.20 - version 2.0.0
 * Feature - Generalized Plugin Framework
 * Feature - Support for "tokenize with sale" gateways
 * Tweak - Improved handling for credit card capture request

2013.11.11 - version 1.0.0
 * First Release<|MERGE_RESOLUTION|>--- conflicted
+++ resolved
@@ -1,14 +1,11 @@
 *** SkyVerge WooCommerce Plugin Framework Changelog ***
 
-<<<<<<< HEAD
-2017.nn.nn - version 4.6.0
+2017.03.27 - version 4.6.0
  * Tweak - Add Payment Gateway debug mode to the System Status report
  * Tweak - Plugin "Docs" links now open in a new tab
  * Misc - Add helper method to get normalized WooCommerce screen IDs
  * Misc - Added support for WooCommerce 3.0
 
-=======
->>>>>>> c56bf681
 2017.01.06 - version 4.5.2
  * Fix - Include Curaçao when converting country codes
 
