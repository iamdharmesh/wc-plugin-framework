--- conflicted
+++ resolved
@@ -1,15 +1,16 @@
 *** SkyVerge WooCommerce Plugin Framework Changelog ***
 
-<<<<<<< HEAD
-2016.nn.nn - version 4.2.0-1
+2016.nn.nn - version 4.3.0-dev
+ * Feature - Add payment gateway environment information to the WooCommerce system status report
+ * Tweak - Support WordPress core dismissible notices
+ * Fix - Properly validate CSC if present for tokenized payment methods
  * Fix - Fix double confirm messages when deleting a payment method in certain cases
-=======
+
 2016.02.08 - version 4.2.2
  * Fix - Fix handling guest pre-orders
 
 2016.01.20 - version 4.2.1
  * Fix - Fix `implode()` warnings in `SV_WC_Helper::get_order_line_items()`
->>>>>>> a089cdb3
 
 2016.01.13 - version 4.2.0
  * Feature - Greatly improved compatibility with multi-language/translation plugins
