--- conflicted
+++ resolved
@@ -1,13 +1,10 @@
 *** SkyVerge WooCommerce Plugin Framework Changelog ***
 
 2019.nn.nn - version 5.4.2-dev.1
-<<<<<<< HEAD
  * Tweak - Add a standard set of subscription details to orders payment data set by a gateway
-=======
  * Tweak - Add replacement helper methods to get the current screen in WordPress and check the screen ID
  * Misc - Change SV_WC_Payment_Gateway::is_configured() from protected to public
  * Misc - Add admin notice when a gateway is enabled but is not configured and is unable to take payments
->>>>>>> a4edbedd
 
 2019.08.06 - version 5.4.1
  * Misc - Add a configurable admin notice for plugins running deprecated WooCommerce versions
