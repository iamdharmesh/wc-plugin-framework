*** SkyVerge WooCommerce Plugin Framework Changelog ***

2020.nn.nn - version x.y.z-dev.1
 * Feature - Add helper method to detect whether the current request is a REST API request
<<<<<<< HEAD
 * Fix - Fix a Capture Charge button issue when adding items to an order
=======
 * Fix - Harden code to avoid a potential PHP warning at checkout if no card logos are configured for a gateway
>>>>>>> 26a13f44

2020.07.31 - version 5.8.1
 * Fix - Ensure that some payment gateway scripts used for handling tokens reference the current version of the Framework

2020.07.29 - version 5.8.0
 * Tweak - Migrate payment tokens to be compatible with WooCommerce core payment tokens
 * Fix - Unblock the UI when removing a token from the admin token editor that was just added but not saved yet
 * Dev - Deprecate some filter hooks in the payment methods table

2020.05.15 - version 5.7.1
 * Fix - Prevent JavaScript error triggered when different versions of the framework are used at the same time
 * Fix - Fix URL for the Configure link in the admin notes shown for payment gateways that are not configured

2020.05.07 - version 5.7.0
 * Feature - Add a Settings API for easily registering plugin settings for display and REST API handling
 * Feature - Introduce a base script handler for enqueueing and loading JavaScript objects
 * Tweak - Ensure payment gateway scripts can be used when certain script optimization plugins are delaying load
 * Tweak - Improve the payment form display on mobile devices
 * Tweak - Update Apple Pay to allow all currencies by default

2020.03.09 - version 5.6.1
 * Fix - Delete enhanced admin notes on plugin deactivation
 * Fix - Prevent uncaught errors when creating notes when WC Admin is disabled

2020.03.04 - version 5.6.0
 * Feature - Add support for WooCommerce Admin enhanced notes
 * Tweak - Refactor Apple Pay handler classes for greater flexibility
 * Fix - Remove gateway payment field validation on initial page load

2020.01.20 - version 5.5.4
 * Tweak - Add a link to the site's terms and conditions page below Apple Pay buttons when available
 * Tweak - Adjust the place order button label for redirect/hosted gateways
 * Fix - Fix a JavaScript error triggered trying read the 'length' property of an undefined value in format_credit_card_inputs()

2020.01.13 - version 5.5.3
 * Fix - Fix a JavaScript error when instantiating a class that hasn't been loaded

2020.01.09 - version 5.5.2
 * Fix - `SV_WC_Payment_Gateway_Apple_Pay::process_payment()` now throws an exception if the result returned by the processing gateway doesn't indicate whether the transaction was successful or not
 * Fix - Update `SV_WC_Payment_Gateway_Direct::process_payment()` to cover for and edge case in which `SV_WC_Payment_Gateway_Direct::do_transaction()` fails without throwing an exception
 * Fix - On WooCommerce 3.9: prevent empty credit card fields from being marked as invalid before the user has entered any data
 * Dev - TLS 1.2 helper methods moved from `SV_WC_API_Base` to `SV_WC_Plugin`
 * Dev - Deprecated `SV_WC_API_Base::require_tls_1_2()`

2019.11.14 - version 5.5.1
 * Tweak - Refactor Apple Pay order creation to support the same filters and actions that are fired during regular checkout
 * Tweak - Allow multiple old hooks to be mapped to a single new one via the hook deprecator
 * Fix - Harden integration with WooCommerce Pre-Orders to avoid a PHP error in some circumstances
 * Fix - Fix double product stock reduction when an order is held and payment is not completed

2019.10.15 - version 5.5.0
 * Feature - Add a plugin helper method to retrieve a template part while consistently passing the default template path to `wc_get_template()`
 * Misc - Deprecate backwards compatibility methods for unsupported WooCommerce and PHP versions
 * Misc - Replace `SV_WC_Helper::get_post()` and `SV_WC_Helper::get_request()` with `SV_WC_Helper::get_posted_value()` and `SV_WC_Helper::get_requested_value()`

2019.09.05 - version 5.4.3
 * Fix - Do not show the checkbox to save the payment method on the checkout page if not logged in and registration during checkout is disabled
 * Misc - Add a Country_Helper class to assist converting country codes to and from various formats

2019.08.27 - version 5.4.2
 * Tweak - Add a standard set of subscription details to orders payment data set by a gateway
 * Tweak - Add replacement helper methods to get the current screen in WordPress and check the screen ID
 * Misc - Change SV_WC_Payment_Gateway::is_configured() from protected to public
 * Misc - Add admin notice when a gateway is enabled but is not configured and is unable to take payments

2019.08.06 - version 5.4.1
 * Misc - Add a configurable admin notice for plugins running deprecated WooCommerce versions

2019.03.13 - version 5.4.0
 * Feature - Add abstract handlers for hosted payment processing
 * Feature - Revamp the Lifecycle handler for easier upgrade routines and add event logging for important lifecycle events
 * Tweak - Adjust the no-HTTPS notice to point to where the merchant can fix the problem
 * Fix - Prevent the Capture button from showing on failed orders or orders without an original transaction ID
 * Fix - Use the current order total when determining whether a captured order should change status

2019.01.09 - version 5.3.1
 * Fix - Fix a JavaScript error in the welcome wizard for missing parameters
 * Fix - Correctly handle memory_limit shorthand from php.ini
 * Misc - Adjust the Accepted Card Logos setting description to further clarify its purpose

2018.09.25 - version 5.3.0
 * Feature - Add support for updating payment methods via API on payment
 * Tweak - Refactor capture handling and add a dedicated handling class
 * Tweak - Add an admin notice for gateways when debug logging is enabled in production mode
 * Fix - Ensure orders are automatically captured when the status is changes via the REST API if enabled
 * Fix - Ensure the gateway capture UI is only displayed for regular orders
 * Fix - Prevent capture JS errors when multiple gateways running the same framework version are activated
 * Fix - Strip price HTML from the admin capture alert
 * Dev - Add the wc_{gateway_id}_held_order_status filter

2018.09.04 - version 5.2.2
 * Tweak - Provide an abstract Setup Wizard for plugins to implement for easier onboarding

2018.08.21 - version 5.2.1
 * Fix - Prevent errors when triggering payment gateway payment and refund milestones
 * Fix - Add escaping to some admin notice messages

2018.07.24 - version 5.2.0
 * Fix - Use the order currency for the gateway capture message currency symbol
 * Dev - Introduce dedicated plugin methods for loading after init
 * Dev - Move plugin lifecycle methods to the Lifecycle handler
 * Dev - Introduce a dependency handler for PHP compatibility notices
 * Dev - Introduce a REST API handler base
 * Misc - Add default plugin and gateway data to the WooCommerce REST API System Status response

2018.06.25 - version 5.1.5
 * Fix - Ensure exceptions are caught for Subscriptions "change payment" and Pre-Orders tokenization failures

2018.05.22 - version 5.1.4
 * Tweak - Add a gateway privacy handler to export or remove order payment data and payment tokens on request
 * Tweak - Add a warning for WooCommerce 2.6 installs that 3.0 will soon be required
 * Misc - Add support for WooCommerce 3.4

2018.04.17 - version 5.1.3
 * Tweak - Add a method for gateways to call during failing captures

2018.04.02 - version 5.1.2
 * Fix - Prevent warnings in PHP 7.2 when building the gateway settings
 * Fix - Fix namespaces in the Apple Pay framework

2018.03.27 - version 5.1.1
 * Tweak - Disable the Add Payment Method button when editing a method
 * Fix - Ensure customers can't delete subscription payment methods from gateways that use integer token IDs
 * Fix - Always pass user email to gateways when adding a payment method

2018.02.27 - version 5.1.0
 * Feature - Add payment method editing support
 * Feature - Allow users to set nicknames for their payment methods
 * Feature - Add support for auto-capturing orders when changed to a paid status
 * Feature - Add a Milestones API for plugins to trigger milestone messages and prompt users for feedback after key plugin events
 * Tweak - Improve the My Account Payment Methods table on desktop and mobile
 * Tweak - Let gateway handle their own API errors when deleting payment methods
 * Tweak - Improve the admin token editor with better error handling and improved display
 * Tweak - Let plugins define a "reviews" URL to be displayed with the plugin action links
 * Tweak - Adjust the gateway "Accepted Cards" setting wording to clarify that it doesn't affect payment processor card support
 * Tweak - Support warning and info message types in the Admin Message Handler
 * Fix - Prevent duplicate admin notices when running alongside legacy framework versions

2018.01.17 - version 5.0.1
 * Misc - Remove support for WooCommerce 2.5
 * Misc - Require WordPress 4.4 or higher

2018.01.11 - version 5.0.0
 * Feature - Partial capture - add a UI for multiple partial captures in supported gateways
 * Feature - Add CSC setting to enable or disable the field for tokenized methods
 * Tweak - Improve the My Payment Methods table styling on mobile
 * Dev - Add versioned namespaces
 * Dev - Add a sample plugin loader class
 * Dev - Add action hooks for My Payment Method actions
 * Misc - Drop WooCommerce 2.5 support
 * Misc - Drop Subscriptions 1.x support

2017.12.11 - version 4.8.3
 * Fix - Ensure failed order token meta is only copied to the parent subscription when a successful payment has occurred
 * Fix - Don't reset the checkout password field if it's already visible

2017.12.01 - version 4.8.2
 * Fix - Fix a possible race condition when performing background processing health checks
 * Fix - Account for possible false negatives when testing loopback connections in certain environments

2017.11.27 - version 4.8.1
 * Fix - Fix Apple Pay compatibility with WooCommerce 3.2+

2017.10.31 - version 4.8.0
 * Feature - Add a framework for batch job handling for when background processing is unavailable
 * Feature - Debug tool for testing the site's environment for loopback connection support

2017.10.05 - version 4.7.3
 * Tweak - Add new methods for checking for specific WooCommerce versions
 * Tweak - Adjust the PHP version notice to check for 5.6 by May 2018 and adjust the messaging when that date has passed
 * Fix - Conflict with WooCommerce filtering of nonce checks for background jobs

2017.09.12 - version 4.7.2
 * Fix - Ensure failed Pre-Orders can be paid with a new method by bypassing the failed order's stored token
 * Fix - Use the parameters passed to SV_WP_Admin_Message_Handler::show_messages()

2017.08.14 - version 4.7.1
 * Tweak - Refine the TLS 1.2 notice wording and appearance

2017.07.25 - version 4.7.0
 * Feature - Introduce the Apple Pay framework for developers

2017.07.11 - version 4.6.6
 * Fix - Ensure backwards compatibility with gateways that don't extend the SV_WC_API_Base class for their API

2017.06.26 - version 4.6.5
 * Misc. - Make a TLS 1.2 admin notice available for gateways that require it
 * Misc. - Ensure WooCommerce 3.1 compatibility

2017.05.20 - version 4.6.4
 * Fix - Add dedicated subscriptions Change Payment handling to avoid subscription manipulation
 * Fix - Ensure old payment methods can be removed after changing subscription payment to a new method

2017.05.09 - version 4.6.3
 * Tweak - Add optional notice for plugins that want to require PHP 5.3+ in the future
 * Tweak - Improved background process handling for certain server & cache configurations

2017.05.01 - version 4.6.2
 * Fix - Ensure authorized, but not yet captured, transactions are marked "on hold" for off-site gateways

2017.04.17 - version 4.6.1
 * Tweak - Load admin translations based on the user's configured language in WordPress 4.7+
 * Tweak - Added the SV_WC_Order_Compatibility::has_shipping_address() method
 * Fix - Prevent some deprecated notices when processing subscriptions in WooCommerce 3.0+

2017.03.27 - version 4.6.0
 * Tweak - Add Payment Gateway debug mode to the System Status report
 * Tweak - Plugin "Docs" links now open in a new tab
 * Misc - Add helper method to get normalized WooCommerce screen IDs
 * Misc - Added support for WooCommerce 3.0

2017.01.06 - version 4.5.2
 * Fix - Include Curaçao when converting country codes

2016.11.18 - version 4.5.1
 * Fix - Prevent a potential fatal error for plugins not using the latest JSON/XML request classes

2016.11.07 - version 4.5.0
 * Feature - Mobile-friendly credit card fields using the `tel` input
 * Feature - Add setting to enable capture for virtual-only orders
 * Feature - Define minimum php.ini requirements an display a notice when they are not met
 * Feature - Allow deprecated hooks to be mapped to their replacements
 * Tweak - Move capture handling to the base gateway class to make it available to hosted gateways
 * Tweak - Add a "card not accepted" icon when a card number format is not accepted or recognized
 * Tweak - Add full MasterCard BIN Series 2 support & update the card logo
 * Tweak - Improve consistency of card type IDs and abbreviations
 * Tweak - Refactor gateway settings inheritance
 * Fix - Fix failed renewal payment data not updating for auth-only renewals
 * Fix - The `load_translation()` method is no longer required for base plugins
 * Fix - Prevent notices when running alongside bbPress or BuddyPress

2016.09.14 - version 4.4.3
 * Fix - Fix an error when processing guest pre-order payments

2016.08.02 - version 4.4.2
 * Tweak - Refactor background job data structure and processing

2016.07.18 - version 4.4.1
 * Misc - Add compatibility for WordPress 4.6

2016.06.01 - version 4.4.0
 * Feature - Allow bundled framework and plugin translations to be easily overridden
 * Tweak - Allow plugins extending SV_WC_API_Base to declare TLS v1.2 as a requirement for requests
 * Misc - Added support for WooCommerce 2.6
 * Misc - Removed support for WooCommerce 2.3

2016.04.18 - version 4.3.0
 * Feature - Revamped admin payment token editor
 * Feature - Prevent deleting subscription payment methods
 * Feature - Add payment gateway environment information to the WooCommerce system status report
 * Tweak - Support WordPress core dismissible notices
 * Tweak - Misc Payment Gateway framework improvements
 * Fix - Properly validate CSC if present for tokenized payment methods
 * Fix - Fix double confirm messages when deleting a payment method in certain cases

2016.02.08 - version 4.2.2
 * Fix - Fix handling guest pre-orders

2016.01.20 - version 4.2.1
 * Fix - Fix `implode()` warnings in `SV_WC_Helper::get_order_line_items()`

2016.01.13 - version 4.2.0
 * Feature - Greatly improved compatibility with multi-language/translation plugins
 * Misc - Switched to using a separate text domain for the framework strings - 'woocommerce-plugin-framework'
 * Misc - Added support for WooCommerce 2.5
 * Misc - Removed support for WooCommerce 2.2

2015.11.05 - version 4.1.2
 * Tweak - Misc Payment Gateway framework improvements

2015.09.09 - version 4.1.1
 * Fix - For Subscriptions 1.5, don't mark the original order as failed when a renewal payment fails

2015.08.27 - version 4.1.0
 * Feature - WooCommerce Subscriptions 2.0 Support
 * Tweak - Add specific width/height styling for payment method icons
 * Fix - Fix assert() warnings with certain gateway configurations on the My Account page

2015.07.29 - version 4.0.1
 * Fix - Fix typo in payment gateway frontend javascript
 * Tweak - Add inline style for payment gateway icons

2015.07.27 - version 4.0.0
 * Feature - Standardized payment gateway form
 * Feature - Add new payment method feature
 * Feature - Standardized & unified My Payment Methods table
 * Feature - New payment method icons in SVG format
 * Tweak - Adds is_woocommerce_active() method to bootstrap class, to support non-WooThemes listed frameworked plugins
 * Tweak - Payment gateway token support now allows for merging local data with remote data, and caching results in a transient
 * Tweak - The order status for voided orders is now "cancelled" rather than "refunded"
 * Tweak - Improved support for REST API development
 * Tweak - Framework bootstrap now gives the option to easily deactivate backwards incompatible plugins, rather than only an instruction to update older plugins
 * Tweak - Framework bootstrap option to declare minimum required WordPress version
 * Misc - WooCommerce 2.4 compatibility

2015.03.17 - version 3.1.2
 * Fix - JS variable `wc_select_params` undefined in WC 2.3.6+

2015.03.10 - version 3.1.1
 * Tweak - Add `get_cancel_order_url_raw()` compatibility method

2015.02.09 - version 3.1.0
 * Feature - Refund/Void support for the payment gateway framework, huzzah!
 * Misc - WooCommerce 2.3 compatibility

2014.12.11 - version 3.0.4
 * Fix - Bug when removing a tokenized credit card from the My Account page
 * Tweak - Accept a notice-class parameter when rendering admin notice to avoid always using the "error" notice

2014.11.20 - version 3.0.3
 * Fix - Payment gateway framework now catches all SV_WC_Plugin_Exception exceptions. Fixes uncaught SV_WC_API_Exception error.

2014.10.19 - version 3.0.2
 * Fix - Add commonly used notice functions to avoid errors when renewing subscriptions

2014.10.15 - version 3.0.1
 * Tweak - Method visibility changed from private to protected to allow adjustment via sub-classes
 * Fix - Fix "Wrong parameters for Exception" fatal error

2014.09.07 - version 3.0.0
 * Feature - Edit tokens from Admin Order Edit screen
 * Tweak - Improved dismissible admin notices
 * Misc - WooCommerce 2.2 compatibility
 * Misc - Backwards incompatible

2014.08.26 - version 2.2.0
 * Feature - Added API base class and automatic request logging
 * Feature - Introduced Helper class
 * Feature - Optional detailed customer decline messages on checkout
 * Tweak - Introduced named exceptions
 * Tweak - Updates to support Chase Paymentech certification mode
 * Tweak - Updates to the Hosted Gateway class for improved handling of redirect-back gateways
 * Tweak - My Payment Methods template now uses Dashicons instead of images
 * Tweak - Plugin active method now checks filename only
 * Fix - Fixed product page URLs

2014.05.26 - version 2.1.0
 * Feature - Implemented hosted payment gateway framework
 * Feature - Capture charge bulk order action for payment gateways
 * Tweak - Authorized charges are no longer automatically capture when changing order status from on-hold to processing/completed
 * Feature - Added function dependency checks

2014.03.05 - version 2.0.3
 * Fix - Fixed WC 2.1 compatibility for payment gateway charge captures

2014.02.03 - version 2.0.2
 * Fix - Improved WC 2.1 compatibility method to return the order id on the checkout pay page

2014.01.29 - version 2.0.1
 * Tweak - Additional WC 2.1 compatibility helpers

2014.01.20 - version 2.0.0
 * Feature - Generalized Plugin Framework
 * Feature - Support for "tokenize with sale" gateways
 * Tweak - Improved handling for credit card capture request

2013.11.11 - version 1.0.0
 * First Release<|MERGE_RESOLUTION|>--- conflicted
+++ resolved
@@ -2,11 +2,8 @@
 
 2020.nn.nn - version x.y.z-dev.1
  * Feature - Add helper method to detect whether the current request is a REST API request
-<<<<<<< HEAD
  * Fix - Fix a Capture Charge button issue when adding items to an order
-=======
  * Fix - Harden code to avoid a potential PHP warning at checkout if no card logos are configured for a gateway
->>>>>>> 26a13f44
 
 2020.07.31 - version 5.8.1
  * Fix - Ensure that some payment gateway scripts used for handling tokens reference the current version of the Framework
