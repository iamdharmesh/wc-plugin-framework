*** SkyVerge WooCommerce Plugin Framework Changelog ***

<<<<<<< HEAD
2019.nn.nn - version 5.5.1
 * Fix - Do not reduce twice the stock level of a product when the order is held and payment is not completed
=======
2019.nn.nn - version 5.5.1-dev
 * Tweak - Refactor Apple Pay order creation to support the same filters and actions that are fired during regular checkout
 * Tweak - Allow multiple old hooks to be mapped to a single new one
 * Fix - Harden integration with WooCommerce Pre-Orders to avoid a PHP error in some circumstances
>>>>>>> d110eb8c

2019.10.15 - version 5.5.0
 * Feature - Add a plugin helper method to retrieve a template part while consistently passing the default template path to `wc_get_template()`
 * Misc - Deprecate backwards compatibility methods for unsupported WooCommerce and PHP versions
 * Misc - Replace `SV_WC_Helper::get_post()` and `SV_WC_Helper::get_request()` with `SV_WC_Helper::get_posted_value()` and `SV_WC_Helper::get_requested_value()`

2019.09.05 - version 5.4.3
 * Fix - Do not show the checkbox to save the payment method on the checkout page if not logged in and registration during checkout is disabled
 * Misc - Add a Country_Helper class to assist converting country codes to and from various formats

2019.08.27 - version 5.4.2
 * Tweak - Add a standard set of subscription details to orders payment data set by a gateway
 * Tweak - Add replacement helper methods to get the current screen in WordPress and check the screen ID
 * Misc - Change SV_WC_Payment_Gateway::is_configured() from protected to public
 * Misc - Add admin notice when a gateway is enabled but is not configured and is unable to take payments

2019.08.06 - version 5.4.1
 * Misc - Add a configurable admin notice for plugins running deprecated WooCommerce versions

2019.03.13 - version 5.4.0
 * Feature - Add abstract handlers for hosted payment processing
 * Feature - Revamp the Lifecycle handler for easier upgrade routines and add event logging for important lifecycle events
 * Tweak - Adjust the no-HTTPS notice to point to where the merchant can fix the problem
 * Fix - Prevent the Capture button from showing on failed orders or orders without an original transaction ID
 * Fix - Use the current order total when determining whether a captured order should change status

2019.01.09 - version 5.3.1
 * Fix - Fix a JavaScript error in the welcome wizard for missing parameters
 * Fix - Correctly handle memory_limit shorthand from php.ini
 * Misc - Adjust the Accepted Card Logos setting description to further clarify its purpose

2018.09.25 - version 5.3.0
 * Feature - Add support for updating payment methods via API on payment
 * Tweak - Refactor capture handling and add a dedicated handling class
 * Tweak - Add an admin notice for gateways when debug logging is enabled in production mode
 * Fix - Ensure orders are automatically captured when the status is changes via the REST API if enabled
 * Fix - Ensure the gateway capture UI is only displayed for regular orders
 * Fix - Prevent capture JS errors when multiple gateways running the same framework version are activated
 * Fix - Strip price HTML from the admin capture alert
 * Dev - Add the wc_{gateway_id}_held_order_status filter

2018.09.04 - version 5.2.2
 * Tweak - Provide an abstract Setup Wizard for plugins to implement for easier onboarding

2018.08.21 - version 5.2.1
 * Fix - Prevent errors when triggering payment gateway payment and refund milestones
 * Fix - Add escaping to some admin notice messages

2018.07.24 - version 5.2.0
 * Fix - Use the order currency for the gateway capture message currency symbol
 * Dev - Introduce dedicated plugin methods for loading after init
 * Dev - Move plugin lifecycle methods to the Lifecycle handler
 * Dev - Introduce a dependency handler for PHP compatibility notices
 * Dev - Introduce a REST API handler base
 * Misc - Add default plugin and gateway data to the WooCommerce REST API System Status response

2018.06.25 - version 5.1.5
 * Fix - Ensure exceptions are caught for Subscriptions "change payment" and Pre-Orders tokenization failures

2018.05.22 - version 5.1.4
 * Tweak - Add a gateway privacy handler to export or remove order payment data and payment tokens on request
 * Tweak - Add a warning for WooCommerce 2.6 installs that 3.0 will soon be required
 * Misc - Add support for WooCommerce 3.4

2018.04.17 - version 5.1.3
 * Tweak - Add a method for gateways to call during failing captures

2018.04.02 - version 5.1.2
 * Fix - Prevent warnings in PHP 7.2 when building the gateway settings
 * Fix - Fix namespaces in the Apple Pay framework

2018.03.27 - version 5.1.1
 * Tweak - Disable the Add Payment Method button when editing a method
 * Fix - Ensure customers can't delete subscription payment methods from gateways that use integer token IDs
 * Fix - Always pass user email to gateways when adding a payment method

2018.02.27 - version 5.1.0
 * Feature - Add payment method editing support
 * Feature - Allow users to set nicknames for their payment methods
 * Feature - Add support for auto-capturing orders when changed to a paid status
 * Feature - Add a Milestones API for plugins to trigger milestone messages and prompt users for feedback after key plugin events
 * Tweak - Improve the My Account Payment Methods table on desktop and mobile
 * Tweak - Let gateway handle their own API errors when deleting payment methods
 * Tweak - Improve the admin token editor with better error handling and improved display
 * Tweak - Let plugins define a "reviews" URL to be displayed with the plugin action links
 * Tweak - Adjust the gateway "Accepted Cards" setting wording to clarify that it doesn't affect payment processor card support
 * Tweak - Support warning and info message types in the Admin Message Handler
 * Fix - Prevent duplicate admin notices when running alongside legacy framework versions

2018.01.17 - version 5.0.1
 * Misc - Remove support for WooCommerce 2.5
 * Misc - Require WordPress 4.4 or higher

2018.01.11 - version 5.0.0
 * Feature - Partial capture - add a UI for multiple partial captures in supported gateways
 * Feature - Add CSC setting to enable or disable the field for tokenized methods
 * Tweak - Improve the My Payment Methods table styling on mobile
 * Dev - Add versioned namespaces
 * Dev - Add a sample plugin loader class
 * Dev - Add action hooks for My Payment Method actions
 * Misc - Drop WooCommerce 2.5 support
 * Misc - Drop Subscriptions 1.x support

2017.12.11 - version 4.8.3
 * Fix - Ensure failed order token meta is only copied to the parent subscription when a successful payment has occurred
 * Fix - Don't reset the checkout password field if it's already visible

2017.12.01 - version 4.8.2
 * Fix - Fix a possible race condition when performing background processing health checks
 * Fix - Account for possible false negatives when testing loopback connections in certain environments

2017.11.27 - version 4.8.1
 * Fix - Fix Apple Pay compatibility with WooCommerce 3.2+

2017.10.31 - version 4.8.0
 * Feature - Add a framework for batch job handling for when background processing is unavailable
 * Feature - Debug tool for testing the site's environment for loopback connection support

2017.10.05 - version 4.7.3
 * Tweak - Add new methods for checking for specific WooCommerce versions
 * Tweak - Adjust the PHP version notice to check for 5.6 by May 2018 and adjust the messaging when that date has passed
 * Fix - Conflict with WooCommerce filtering of nonce checks for background jobs

2017.09.12 - version 4.7.2
 * Fix - Ensure failed Pre-Orders can be paid with a new method by bypassing the failed order's stored token
 * Fix - Use the parameters passed to SV_WP_Admin_Message_Handler::show_messages()

2017.08.14 - version 4.7.1
 * Tweak - Refine the TLS 1.2 notice wording and appearance

2017.07.25 - version 4.7.0
 * Feature - Introduce the Apple Pay framework for developers

2017.07.11 - version 4.6.6
 * Fix - Ensure backwards compatibility with gateways that don't extend the SV_WC_API_Base class for their API

2017.06.26 - version 4.6.5
 * Misc. - Make a TLS 1.2 admin notice available for gateways that require it
 * Misc. - Ensure WooCommerce 3.1 compatibility

2017.05.20 - version 4.6.4
 * Fix - Add dedicated subscriptions Change Payment handling to avoid subscription manipulation
 * Fix - Ensure old payment methods can be removed after changing subscription payment to a new method

2017.05.09 - version 4.6.3
 * Tweak - Add optional notice for plugins that want to require PHP 5.3+ in the future
 * Tweak - Improved background process handling for certain server & cache configurations

2017.05.01 - version 4.6.2
 * Fix - Ensure authorized, but not yet captured, transactions are marked "on hold" for off-site gateways

2017.04.17 - version 4.6.1
 * Tweak - Load admin translations based on the user's configured language in WordPress 4.7+
 * Tweak - Added the SV_WC_Order_Compatibility::has_shipping_address() method
 * Fix - Prevent some deprecated notices when processing subscriptions in WooCommerce 3.0+

2017.03.27 - version 4.6.0
 * Tweak - Add Payment Gateway debug mode to the System Status report
 * Tweak - Plugin "Docs" links now open in a new tab
 * Misc - Add helper method to get normalized WooCommerce screen IDs
 * Misc - Added support for WooCommerce 3.0

2017.01.06 - version 4.5.2
 * Fix - Include Curaçao when converting country codes

2016.11.18 - version 4.5.1
 * Fix - Prevent a potential fatal error for plugins not using the latest JSON/XML request classes

2016.11.07 - version 4.5.0
 * Feature - Mobile-friendly credit card fields using the `tel` input
 * Feature - Add setting to enable capture for virtual-only orders
 * Feature - Define minimum php.ini requirements an display a notice when they are not met
 * Feature - Allow deprecated hooks to be mapped to their replacements
 * Tweak - Move capture handling to the base gateway class to make it available to hosted gateways
 * Tweak - Add a "card not accepted" icon when a card number format is not accepted or recognized
 * Tweak - Add full MasterCard BIN Series 2 support & update the card logo
 * Tweak - Improve consistency of card type IDs and abbreviations
 * Tweak - Refactor gateway settings inheritance
 * Fix - Fix failed renewal payment data not updating for auth-only renewals
 * Fix - The `load_translation()` method is no longer required for base plugins
 * Fix - Prevent notices when running alongside bbPress or BuddyPress

2016.09.14 - version 4.4.3
 * Fix - Fix an error when processing guest pre-order payments

2016.08.02 - version 4.4.2
 * Tweak - Refactor background job data structure and processing

2016.07.18 - version 4.4.1
 * Misc - Add compatibility for WordPress 4.6

2016.06.01 - version 4.4.0
 * Feature - Allow bundled framework and plugin translations to be easily overridden
 * Tweak - Allow plugins extending SV_WC_API_Base to declare TLS v1.2 as a requirement for requests
 * Misc - Added support for WooCommerce 2.6
 * Misc - Removed support for WooCommerce 2.3

2016.04.18 - version 4.3.0
 * Feature - Revamped admin payment token editor
 * Feature - Prevent deleting subscription payment methods
 * Feature - Add payment gateway environment information to the WooCommerce system status report
 * Tweak - Support WordPress core dismissible notices
 * Tweak - Misc Payment Gateway framework improvements
 * Fix - Properly validate CSC if present for tokenized payment methods
 * Fix - Fix double confirm messages when deleting a payment method in certain cases

2016.02.08 - version 4.2.2
 * Fix - Fix handling guest pre-orders

2016.01.20 - version 4.2.1
 * Fix - Fix `implode()` warnings in `SV_WC_Helper::get_order_line_items()`

2016.01.13 - version 4.2.0
 * Feature - Greatly improved compatibility with multi-language/translation plugins
 * Misc - Switched to using a separate text domain for the framework strings - 'woocommerce-plugin-framework'
 * Misc - Added support for WooCommerce 2.5
 * Misc - Removed support for WooCommerce 2.2

2015.11.05 - version 4.1.2
 * Tweak - Misc Payment Gateway framework improvements

2015.09.09 - version 4.1.1
 * Fix - For Subscriptions 1.5, don't mark the original order as failed when a renewal payment fails

2015.08.27 - version 4.1.0
 * Feature - WooCommerce Subscriptions 2.0 Support
 * Tweak - Add specific width/height styling for payment method icons
 * Fix - Fix assert() warnings with certain gateway configurations on the My Account page

2015.07.29 - version 4.0.1
 * Fix - Fix typo in payment gateway frontend javascript
 * Tweak - Add inline style for payment gateway icons

2015.07.27 - version 4.0.0
 * Feature - Standardized payment gateway form
 * Feature - Add new payment method feature
 * Feature - Standardized & unified My Payment Methods table
 * Feature - New payment method icons in SVG format
 * Tweak - Adds is_woocommerce_active() method to bootstrap class, to support non-WooThemes listed frameworked plugins
 * Tweak - Payment gateway token support now allows for merging local data with remote data, and caching results in a transient
 * Tweak - The order status for voided orders is now "cancelled" rather than "refunded"
 * Tweak - Improved support for REST API development
 * Tweak - Framework bootstrap now gives the option to easily deactivate backwards incompatible plugins, rather than only an instruction to update older plugins
 * Tweak - Framework bootstrap option to declare minimum required WordPress version
 * Misc - WooCommerce 2.4 compatibility

2015.03.17 - version 3.1.2
 * Fix - JS variable `wc_select_params` undefined in WC 2.3.6+

2015.03.10 - version 3.1.1
 * Tweak - Add `get_cancel_order_url_raw()` compatibility method

2015.02.09 - version 3.1.0
 * Feature - Refund/Void support for the payment gateway framework, huzzah!
 * Misc - WooCommerce 2.3 compatibility

2014.12.11 - version 3.0.4
 * Fix - Bug when removing a tokenized credit card from the My Account page
 * Tweak - Accept a notice-class parameter when rendering admin notice to avoid always using the "error" notice

2014.11.20 - version 3.0.3
 * Fix - Payment gateway framework now catches all SV_WC_Plugin_Exception exceptions. Fixes uncaught SV_WC_API_Exception error.

2014.10.19 - version 3.0.2
 * Fix - Add commonly used notice functions to avoid errors when renewing subscriptions

2014.10.15 - version 3.0.1
 * Tweak - Method visibility changed from private to protected to allow adjustment via sub-classes
 * Fix - Fix "Wrong parameters for Exception" fatal error

2014.09.07 - version 3.0.0
 * Feature - Edit tokens from Admin Order Edit screen
 * Tweak - Improved dismissible admin notices
 * Misc - WooCommerce 2.2 compatibility
 * Misc - Backwards incompatible

2014.08.26 - version 2.2.0
 * Feature - Added API base class and automatic request logging
 * Feature - Introduced Helper class
 * Feature - Optional detailed customer decline messages on checkout
 * Tweak - Introduced named exceptions
 * Tweak - Updates to support Chase Paymentech certification mode
 * Tweak - Updates to the Hosted Gateway class for improved handling of redirect-back gateways
 * Tweak - My Payment Methods template now uses Dashicons instead of images
 * Tweak - Plugin active method now checks filename only
 * Fix - Fixed product page URLs

2014.05.26 - version 2.1.0
 * Feature - Implemented hosted payment gateway framework
 * Feature - Capture charge bulk order action for payment gateways
 * Tweak - Authorized charges are no longer automatically capture when changing order status from on-hold to processing/completed
 * Feature - Added function dependency checks

2014.03.05 - version 2.0.3
 * Fix - Fixed WC 2.1 compatibility for payment gateway charge captures

2014.02.03 - version 2.0.2
 * Fix - Improved WC 2.1 compatibility method to return the order id on the checkout pay page

2014.01.29 - version 2.0.1
 * Tweak - Additional WC 2.1 compatibility helpers

2014.01.20 - version 2.0.0
 * Feature - Generalized Plugin Framework
 * Feature - Support for "tokenize with sale" gateways
 * Tweak - Improved handling for credit card capture request

2013.11.11 - version 1.0.0
 * First Release<|MERGE_RESOLUTION|>--- conflicted
+++ resolved
@@ -1,14 +1,10 @@
 *** SkyVerge WooCommerce Plugin Framework Changelog ***
 
-<<<<<<< HEAD
-2019.nn.nn - version 5.5.1
- * Fix - Do not reduce twice the stock level of a product when the order is held and payment is not completed
-=======
 2019.nn.nn - version 5.5.1-dev
  * Tweak - Refactor Apple Pay order creation to support the same filters and actions that are fired during regular checkout
  * Tweak - Allow multiple old hooks to be mapped to a single new one
  * Fix - Harden integration with WooCommerce Pre-Orders to avoid a PHP error in some circumstances
->>>>>>> d110eb8c
+ * Fix - Do not reduce twice the stock level of a product when the order is held and payment is not completed
 
 2019.10.15 - version 5.5.0
  * Feature - Add a plugin helper method to retrieve a template part while consistently passing the default template path to `wc_get_template()`
