*** SkyVerge WooCommerce Plugin Framework Changelog ***

<<<<<<< HEAD
2023.nn.nn - version 5.11.0
 * Feature - Add compatibility methods and support for WooCommerce High Performance Order Storage (HPOS)
 * Misc - Require PHP 7.4 or higher

2023.02.06 - version 5.10.15-dev.1
=======
2023.02.06 - version 5.10.15
>>>>>>> 986a7ac5
 * Fix - "My Account" delete payment method compatibility with WC 7.2+

2022.12.06 - version 5.10.14
 * Tweak - Improve the performance of the orders admin screen in some sites by optimizing payment gateways bulk action detection - props @ravinderk
 * Fix - Allow gateway plugins to override card images by defining an override with the same name in the plugin's `assets/images` folder - props @cadic

2022.08.16 - version 5.10.13
 * Fix - Improve Background Job Handler compatibility with newer WooCommerce versions while processing a job queue

2022.01.13 - version 5.10.12
 * Fix - Remove deprecated usages of `is_ajax()` in favor of `wp_doing_ajax()`

2022.01.11 - version 5.10.11
 * Tweak - Remove automatic notices for unsupported WooCommerce versions

2021.09.22 - version 5.10.10
 * Feature - Add `Abstract_Cacheable_API_Base` and `Cacheable_Request_Trait` to support caching API request responses
 * Tweak - Allow classes extending `SV_WC_API_Base` to tweak request and response data when broadcasting a request

2021.08.27 - version 5.10.9
 * Feature - Add helper methods to convert arrays to comma separated lists for database IN clauses use
 * Feature - Add helper method to format a percentage

2021.06.17 - version 5.10.8
 * Fix - Address an issue at checkout with payment form JS never loaded when a $0 order has a total updated later

2021.04.15 - version 5.10.7
 * Fix - Prevent fatal errors by loading External_Checkout extensions in the wp_loaded action rather than on init

2021.03.12 - version 5.10.6
 * Feature - Add a helper method to determine whether the new WC navigation feature is enabled

2021.03.04 - version 5.10.5
 * Tweak - Add a class representation for Braintree PayPal tokens

2021.03.01 - version 5.10.4
 * Fix - Prevent a Fatal error while editing the Checkout page using Elementor

2020.12.08 - version 5.10.3
 * Fix - Fix enqueuing token editor JS

2020.12.03 - version 5.10.2
 * Misc - Update deprecated jQuery usages

2020.11.24 - version 5.10.1
 * Fix - Prevent a deprecated notice for SV_WC_Payment_Gateway_Hosted::do_invalid_transaction_response() in PHP 8
 * Fix - Prevent PHP Notices and fatal errors on wizard steps

2020.11.06 - version 5.10.0
 * Feature - Add Google Pay support
 * Tweak - Improve multiple gateway settings inheritance to allow for more than two gateways
 * Tweak - Add admin notices for tax configurations that are incompatible with Apple Pay
 * Fix - Ensure blank settings inputs aren't added when a base abstract gateway defines shared settings that a child gateway doesn't support

2020.10.09 - version 5.9.0
 * Feature - Add helper method to detect whether the current request is a REST API request
 * Fix - Fix a Capture Charge button issue when adding items to an order
 * Fix - Harden code to avoid a potential PHP warning at checkout if no card logos are configured for a gateway
 * Fix - Update Pre-Orders and Subscriptions integrations to use 2 digits expiration years

2020.07.31 - version 5.8.1
 * Fix - Ensure that some payment gateway scripts used for handling tokens reference the current version of the Framework

2020.07.29 - version 5.8.0
 * Tweak - Migrate payment tokens to be compatible with WooCommerce core payment tokens
 * Fix - Unblock the UI when removing a token from the admin token editor that was just added but not saved yet
 * Dev - Deprecate some filter hooks in the payment methods table

2020.05.15 - version 5.7.1
 * Fix - Prevent JavaScript error triggered when different versions of the framework are used at the same time
 * Fix - Fix URL for the Configure link in the admin notes shown for payment gateways that are not configured

2020.05.07 - version 5.7.0
 * Feature - Add a Settings API for easily registering plugin settings for display and REST API handling
 * Feature - Introduce a base script handler for enqueueing and loading JavaScript objects
 * Tweak - Ensure payment gateway scripts can be used when certain script optimization plugins are delaying load
 * Tweak - Improve the payment form display on mobile devices
 * Tweak - Update Apple Pay to allow all currencies by default

2020.03.09 - version 5.6.1
 * Fix - Delete enhanced admin notes on plugin deactivation
 * Fix - Prevent uncaught errors when creating notes when WC Admin is disabled

2020.03.04 - version 5.6.0
 * Feature - Add support for WooCommerce Admin enhanced notes
 * Tweak - Refactor Apple Pay handler classes for greater flexibility
 * Fix - Remove gateway payment field validation on initial page load

2020.01.20 - version 5.5.4
 * Tweak - Add a link to the site's terms and conditions page below Apple Pay buttons when available
 * Tweak - Adjust the place order button label for redirect/hosted gateways
 * Fix - Fix a JavaScript error triggered trying read the 'length' property of an undefined value in format_credit_card_inputs()

2020.01.13 - version 5.5.3
 * Fix - Fix a JavaScript error when instantiating a class that hasn't been loaded

2020.01.09 - version 5.5.2
 * Fix - `SV_WC_Payment_Gateway_Apple_Pay::process_payment()` now throws an exception if the result returned by the processing gateway doesn't indicate whether the transaction was successful or not
 * Fix - Update `SV_WC_Payment_Gateway_Direct::process_payment()` to cover for and edge case in which `SV_WC_Payment_Gateway_Direct::do_transaction()` fails without throwing an exception
 * Fix - On WooCommerce 3.9: prevent empty credit card fields from being marked as invalid before the user has entered any data
 * Dev - TLS 1.2 helper methods moved from `SV_WC_API_Base` to `SV_WC_Plugin`
 * Dev - Deprecated `SV_WC_API_Base::require_tls_1_2()`

2019.11.14 - version 5.5.1
 * Tweak - Refactor Apple Pay order creation to support the same filters and actions that are fired during regular checkout
 * Tweak - Allow multiple old hooks to be mapped to a single new one via the hook deprecator
 * Fix - Harden integration with WooCommerce Pre-Orders to avoid a PHP error in some circumstances
 * Fix - Fix double product stock reduction when an order is held and payment is not completed

2019.10.15 - version 5.5.0
 * Feature - Add a plugin helper method to retrieve a template part while consistently passing the default template path to `wc_get_template()`
 * Misc - Deprecate backwards compatibility methods for unsupported WooCommerce and PHP versions
 * Misc - Replace `SV_WC_Helper::get_post()` and `SV_WC_Helper::get_request()` with `SV_WC_Helper::get_posted_value()` and `SV_WC_Helper::get_requested_value()`

2019.09.05 - version 5.4.3
 * Fix - Do not show the checkbox to save the payment method on the checkout page if not logged in and registration during checkout is disabled
 * Misc - Add a Country_Helper class to assist converting country codes to and from various formats

2019.08.27 - version 5.4.2
 * Tweak - Add a standard set of subscription details to orders payment data set by a gateway
 * Tweak - Add replacement helper methods to get the current screen in WordPress and check the screen ID
 * Misc - Change SV_WC_Payment_Gateway::is_configured() from protected to public
 * Misc - Add admin notice when a gateway is enabled but is not configured and is unable to take payments

2019.08.06 - version 5.4.1
 * Misc - Add a configurable admin notice for plugins running deprecated WooCommerce versions

2019.03.13 - version 5.4.0
 * Feature - Add abstract handlers for hosted payment processing
 * Feature - Revamp the Lifecycle handler for easier upgrade routines and add event logging for important lifecycle events
 * Tweak - Adjust the no-HTTPS notice to point to where the merchant can fix the problem
 * Fix - Prevent the Capture button from showing on failed orders or orders without an original transaction ID
 * Fix - Use the current order total when determining whether a captured order should change status

2019.01.09 - version 5.3.1
 * Fix - Fix a JavaScript error in the welcome wizard for missing parameters
 * Fix - Correctly handle memory_limit shorthand from php.ini
 * Misc - Adjust the Accepted Card Logos setting description to further clarify its purpose

2018.09.25 - version 5.3.0
 * Feature - Add support for updating payment methods via API on payment
 * Tweak - Refactor capture handling and add a dedicated handling class
 * Tweak - Add an admin notice for gateways when debug logging is enabled in production mode
 * Fix - Ensure orders are automatically captured when the status is changes via the REST API if enabled
 * Fix - Ensure the gateway capture UI is only displayed for regular orders
 * Fix - Prevent capture JS errors when multiple gateways running the same framework version are activated
 * Fix - Strip price HTML from the admin capture alert
 * Dev - Add the wc_{gateway_id}_held_order_status filter

2018.09.04 - version 5.2.2
 * Tweak - Provide an abstract Setup Wizard for plugins to implement for easier onboarding

2018.08.21 - version 5.2.1
 * Fix - Prevent errors when triggering payment gateway payment and refund milestones
 * Fix - Add escaping to some admin notice messages

2018.07.24 - version 5.2.0
 * Fix - Use the order currency for the gateway capture message currency symbol
 * Dev - Introduce dedicated plugin methods for loading after init
 * Dev - Move plugin lifecycle methods to the Lifecycle handler
 * Dev - Introduce a dependency handler for PHP compatibility notices
 * Dev - Introduce a REST API handler base
 * Misc - Add default plugin and gateway data to the WooCommerce REST API System Status response

2018.06.25 - version 5.1.5
 * Fix - Ensure exceptions are caught for Subscriptions "change payment" and Pre-Orders tokenization failures

2018.05.22 - version 5.1.4
 * Tweak - Add a gateway privacy handler to export or remove order payment data and payment tokens on request
 * Tweak - Add a warning for WooCommerce 2.6 installs that 3.0 will soon be required
 * Misc - Add support for WooCommerce 3.4

2018.04.17 - version 5.1.3
 * Tweak - Add a method for gateways to call during failing captures

2018.04.02 - version 5.1.2
 * Fix - Prevent warnings in PHP 7.2 when building the gateway settings
 * Fix - Fix namespaces in the Apple Pay framework

2018.03.27 - version 5.1.1
 * Tweak - Disable the Add Payment Method button when editing a method
 * Fix - Ensure customers can't delete subscription payment methods from gateways that use integer token IDs
 * Fix - Always pass user email to gateways when adding a payment method

2018.02.27 - version 5.1.0
 * Feature - Add payment method editing support
 * Feature - Allow users to set nicknames for their payment methods
 * Feature - Add support for auto-capturing orders when changed to a paid status
 * Feature - Add a Milestones API for plugins to trigger milestone messages and prompt users for feedback after key plugin events
 * Tweak - Improve the My Account Payment Methods table on desktop and mobile
 * Tweak - Let gateway handle their own API errors when deleting payment methods
 * Tweak - Improve the admin token editor with better error handling and improved display
 * Tweak - Let plugins define a "reviews" URL to be displayed with the plugin action links
 * Tweak - Adjust the gateway "Accepted Cards" setting wording to clarify that it doesn't affect payment processor card support
 * Tweak - Support warning and info message types in the Admin Message Handler
 * Fix - Prevent duplicate admin notices when running alongside legacy framework versions

2018.01.17 - version 5.0.1
 * Misc - Remove support for WooCommerce 2.5
 * Misc - Require WordPress 4.4 or higher

2018.01.11 - version 5.0.0
 * Feature - Partial capture - add a UI for multiple partial captures in supported gateways
 * Feature - Add CSC setting to enable or disable the field for tokenized methods
 * Tweak - Improve the My Payment Methods table styling on mobile
 * Dev - Add versioned namespaces
 * Dev - Add a sample plugin loader class
 * Dev - Add action hooks for My Payment Method actions
 * Misc - Drop WooCommerce 2.5 support
 * Misc - Drop Subscriptions 1.x support

2017.12.11 - version 4.8.3
 * Fix - Ensure failed order token meta is only copied to the parent subscription when a successful payment has occurred
 * Fix - Don't reset the checkout password field if it's already visible

2017.12.01 - version 4.8.2
 * Fix - Fix a possible race condition when performing background processing health checks
 * Fix - Account for possible false negatives when testing loopback connections in certain environments

2017.11.27 - version 4.8.1
 * Fix - Fix Apple Pay compatibility with WooCommerce 3.2+

2017.10.31 - version 4.8.0
 * Feature - Add a framework for batch job handling for when background processing is unavailable
 * Feature - Debug tool for testing the site's environment for loopback connection support

2017.10.05 - version 4.7.3
 * Tweak - Add new methods for checking for specific WooCommerce versions
 * Tweak - Adjust the PHP version notice to check for 5.6 by May 2018 and adjust the messaging when that date has passed
 * Fix - Conflict with WooCommerce filtering of nonce checks for background jobs

2017.09.12 - version 4.7.2
 * Fix - Ensure failed Pre-Orders can be paid with a new method by bypassing the failed order's stored token
 * Fix - Use the parameters passed to SV_WP_Admin_Message_Handler::show_messages()

2017.08.14 - version 4.7.1
 * Tweak - Refine the TLS 1.2 notice wording and appearance

2017.07.25 - version 4.7.0
 * Feature - Introduce the Apple Pay framework for developers

2017.07.11 - version 4.6.6
 * Fix - Ensure backwards compatibility with gateways that don't extend the SV_WC_API_Base class for their API

2017.06.26 - version 4.6.5
 * Misc. - Make a TLS 1.2 admin notice available for gateways that require it
 * Misc. - Ensure WooCommerce 3.1 compatibility

2017.05.20 - version 4.6.4
 * Fix - Add dedicated subscriptions Change Payment handling to avoid subscription manipulation
 * Fix - Ensure old payment methods can be removed after changing subscription payment to a new method

2017.05.09 - version 4.6.3
 * Tweak - Add optional notice for plugins that want to require PHP 5.3+ in the future
 * Tweak - Improved background process handling for certain server & cache configurations

2017.05.01 - version 4.6.2
 * Fix - Ensure authorized, but not yet captured, transactions are marked "on hold" for off-site gateways

2017.04.17 - version 4.6.1
 * Tweak - Load admin translations based on the user's configured language in WordPress 4.7+
 * Tweak - Added the SV_WC_Order_Compatibility::has_shipping_address() method
 * Fix - Prevent some deprecated notices when processing subscriptions in WooCommerce 3.0+

2017.03.27 - version 4.6.0
 * Tweak - Add Payment Gateway debug mode to the System Status report
 * Tweak - Plugin "Docs" links now open in a new tab
 * Misc - Add helper method to get normalized WooCommerce screen IDs
 * Misc - Added support for WooCommerce 3.0

2017.01.06 - version 4.5.2
 * Fix - Include Curaçao when converting country codes

2016.11.18 - version 4.5.1
 * Fix - Prevent a potential fatal error for plugins not using the latest JSON/XML request classes

2016.11.07 - version 4.5.0
 * Feature - Mobile-friendly credit card fields using the `tel` input
 * Feature - Add setting to enable capture for virtual-only orders
 * Feature - Define minimum php.ini requirements an display a notice when they are not met
 * Feature - Allow deprecated hooks to be mapped to their replacements
 * Tweak - Move capture handling to the base gateway class to make it available to hosted gateways
 * Tweak - Add a "card not accepted" icon when a card number format is not accepted or recognized
 * Tweak - Add full MasterCard BIN Series 2 support & update the card logo
 * Tweak - Improve consistency of card type IDs and abbreviations
 * Tweak - Refactor gateway settings inheritance
 * Fix - Fix failed renewal payment data not updating for auth-only renewals
 * Fix - The `load_translation()` method is no longer required for base plugins
 * Fix - Prevent notices when running alongside bbPress or BuddyPress

2016.09.14 - version 4.4.3
 * Fix - Fix an error when processing guest pre-order payments

2016.08.02 - version 4.4.2
 * Tweak - Refactor background job data structure and processing

2016.07.18 - version 4.4.1
 * Misc - Add compatibility for WordPress 4.6

2016.06.01 - version 4.4.0
 * Feature - Allow bundled framework and plugin translations to be easily overridden
 * Tweak - Allow plugins extending SV_WC_API_Base to declare TLS v1.2 as a requirement for requests
 * Misc - Added support for WooCommerce 2.6
 * Misc - Removed support for WooCommerce 2.3

2016.04.18 - version 4.3.0
 * Feature - Revamped admin payment token editor
 * Feature - Prevent deleting subscription payment methods
 * Feature - Add payment gateway environment information to the WooCommerce system status report
 * Tweak - Support WordPress core dismissible notices
 * Tweak - Misc Payment Gateway framework improvements
 * Fix - Properly validate CSC if present for tokenized payment methods
 * Fix - Fix double confirm messages when deleting a payment method in certain cases

2016.02.08 - version 4.2.2
 * Fix - Fix handling guest pre-orders

2016.01.20 - version 4.2.1
 * Fix - Fix `implode()` warnings in `SV_WC_Helper::get_order_line_items()`

2016.01.13 - version 4.2.0
 * Feature - Greatly improved compatibility with multi-language/translation plugins
 * Misc - Switched to using a separate text domain for the framework strings - 'woocommerce-plugin-framework'
 * Misc - Added support for WooCommerce 2.5
 * Misc - Removed support for WooCommerce 2.2

2015.11.05 - version 4.1.2
 * Tweak - Misc Payment Gateway framework improvements

2015.09.09 - version 4.1.1
 * Fix - For Subscriptions 1.5, don't mark the original order as failed when a renewal payment fails

2015.08.27 - version 4.1.0
 * Feature - WooCommerce Subscriptions 2.0 Support
 * Tweak - Add specific width/height styling for payment method icons
 * Fix - Fix assert() warnings with certain gateway configurations on the My Account page

2015.07.29 - version 4.0.1
 * Fix - Fix typo in payment gateway frontend javascript
 * Tweak - Add inline style for payment gateway icons

2015.07.27 - version 4.0.0
 * Feature - Standardized payment gateway form
 * Feature - Add new payment method feature
 * Feature - Standardized & unified My Payment Methods table
 * Feature - New payment method icons in SVG format
 * Tweak - Adds is_woocommerce_active() method to bootstrap class, to support non-WooThemes listed frameworked plugins
 * Tweak - Payment gateway token support now allows for merging local data with remote data, and caching results in a transient
 * Tweak - The order status for voided orders is now "cancelled" rather than "refunded"
 * Tweak - Improved support for REST API development
 * Tweak - Framework bootstrap now gives the option to easily deactivate backwards incompatible plugins, rather than only an instruction to update older plugins
 * Tweak - Framework bootstrap option to declare minimum required WordPress version
 * Misc - WooCommerce 2.4 compatibility

2015.03.17 - version 3.1.2
 * Fix - JS variable `wc_select_params` undefined in WC 2.3.6+

2015.03.10 - version 3.1.1
 * Tweak - Add `get_cancel_order_url_raw()` compatibility method

2015.02.09 - version 3.1.0
 * Feature - Refund/Void support for the payment gateway framework, huzzah!
 * Misc - WooCommerce 2.3 compatibility

2014.12.11 - version 3.0.4
 * Fix - Bug when removing a tokenized credit card from the My Account page
 * Tweak - Accept a notice-class parameter when rendering admin notice to avoid always using the "error" notice

2014.11.20 - version 3.0.3
 * Fix - Payment gateway framework now catches all SV_WC_Plugin_Exception exceptions. Fixes uncaught SV_WC_API_Exception error.

2014.10.19 - version 3.0.2
 * Fix - Add commonly used notice functions to avoid errors when renewing subscriptions

2014.10.15 - version 3.0.1
 * Tweak - Method visibility changed from private to protected to allow adjustment via sub-classes
 * Fix - Fix "Wrong parameters for Exception" fatal error

2014.09.07 - version 3.0.0
 * Feature - Edit tokens from Admin Order Edit screen
 * Tweak - Improved dismissible admin notices
 * Misc - WooCommerce 2.2 compatibility
 * Misc - Backwards incompatible

2014.08.26 - version 2.2.0
 * Feature - Added API base class and automatic request logging
 * Feature - Introduced Helper class
 * Feature - Optional detailed customer decline messages on checkout
 * Tweak - Introduced named exceptions
 * Tweak - Updates to support Chase Paymentech certification mode
 * Tweak - Updates to the Hosted Gateway class for improved handling of redirect-back gateways
 * Tweak - My Payment Methods template now uses Dashicons instead of images
 * Tweak - Plugin active method now checks filename only
 * Fix - Fixed product page URLs

2014.05.26 - version 2.1.0
 * Feature - Implemented hosted payment gateway framework
 * Feature - Capture charge bulk order action for payment gateways
 * Tweak - Authorized charges are no longer automatically capture when changing order status from on-hold to processing/completed
 * Feature - Added function dependency checks

2014.03.05 - version 2.0.3
 * Fix - Fixed WC 2.1 compatibility for payment gateway charge captures

2014.02.03 - version 2.0.2
 * Fix - Improved WC 2.1 compatibility method to return the order id on the checkout pay page

2014.01.29 - version 2.0.1
 * Tweak - Additional WC 2.1 compatibility helpers

2014.01.20 - version 2.0.0
 * Feature - Generalized Plugin Framework
 * Feature - Support for "tokenize with sale" gateways
 * Tweak - Improved handling for credit card capture request

2013.11.11 - version 1.0.0
 * First Release<|MERGE_RESOLUTION|>--- conflicted
+++ resolved
@@ -1,14 +1,10 @@
 *** SkyVerge WooCommerce Plugin Framework Changelog ***
 
-<<<<<<< HEAD
 2023.nn.nn - version 5.11.0
  * Feature - Add compatibility methods and support for WooCommerce High Performance Order Storage (HPOS)
  * Misc - Require PHP 7.4 or higher
 
-2023.02.06 - version 5.10.15-dev.1
-=======
 2023.02.06 - version 5.10.15
->>>>>>> 986a7ac5
  * Fix - "My Account" delete payment method compatibility with WC 7.2+
 
 2022.12.06 - version 5.10.14
