*** SkyVerge WooCommerce Plugin Framework Changelog ***

<<<<<<< HEAD
2015.nn.nn - version 3.1.2-2
 * Feature - Standardized payment gateway form
 * Feature - Add new payment method feature
 * Feature - Standardized & unified My Payment Methods table
 * Feature - New payment method icons in SVG format
 * Tweak - Adds is_woocommerce_active() method to bootstrap class, to support non-WooThemes listed frameworked plugins
 * Tweak - Payment gateway token support now allows for merging local data with remote data, and caching results in a transient
 * Tweak - The order status for voided orders is now "cancelled" rather than "refunded"
=======
XXXX.XX.XX - version 3.1.2-1
 * Tweak - Improved support for REST API development
>>>>>>> 88394719

2015.03.17 - version 3.1.2
 * Fix - JS variable `wc_select_params` undefined in WC 2.3.6+

2015.03.10 - version 3.1.1
 * Tweak - Add `get_cancel_order_url_raw()` compatibility method

2015.02.09 - version 3.1.0
 * Feature - Refund/Void support for the payment gateway framework, huzzah!
 * Misc - WooCommerce 2.3 compatibility

2014.12.11 - version 3.0.4
 * Fix - Bug when removing a tokenized credit card from the My Account page
 * Tweak - Accept a notice-class parameter when rendering admin notice to avoid always using the "error" notice

2014.11.20 - version 3.0.3
 * Fix - Payment gateway framework now catches all SV_WC_Plugin_Exception exceptions. Fixes uncaught SV_WC_API_Exception error.

2014.10.19 - version 3.0.2
 * Fix - Add commonly used notice functions to avoid errors when renewing subscriptions

2014.10.15 - version 3.0.1
 * Tweak - Method visibility changed from private to protected to allow adjustment via sub-classes
 * Fix - Fix "Wrong parameters for Exception" fatal error

2014.09.07 - version 3.0.0
 * Feature - Edit tokens from Admin Order Edit screen
 * Tweak - Improved dismissible admin notices
 * Misc - WooCommerce 2.2 compatibility
 * Misc - Backwards incompatible

2014.08.26 - version 2.2.0
 * Feature - Added API base class and automatic request logging
 * Feature - Introduced Helper class
 * Feature - Optional detailed customer decline messages on checkout
 * Tweak - Introduced named exceptions
 * Tweak - Updates to support Chase Paymentech certification mode
 * Tweak - Updates to the Hosted Gateway class for improved handling of redirect-back gateways
 * Tweak - My Payment Methods template now uses Dashicons instead of images
 * Tweak - Plugin active method now checks filename only
 * Fix - Fixed product page URLs

2014.05.26 - version 2.1.0
 * Feature - Implemented hosted payment gateway framework
 * Feature - Capture charge bulk order action for payment gateways
 * Tweak - Authorized charges are no longer automatically capture when changing order status from on-hold to processing/completed
 * Feature - Added function dependency checks

2014.03.05 - version 2.0.3
 * Fix - Fixed WC 2.1 compatibility for payment gateway charge captures

2014.02.03 - version 2.0.2
 * Fix - Improved WC 2.1 compatibility method to return the order id on the checkout pay page

2014.01.29 - version 2.0.1
 * Tweak - Additional WC 2.1 compatibility helpers

2014.01.20 - version 2.0.0
 * Feature - Generalized Plugin Framework
 * Feature - Support for "tokenize with sale" gateways
 * Tweak - Improved handling for credit card capture request

2013.11.11 - version 1.0.0
 * First Release<|MERGE_RESOLUTION|>--- conflicted
+++ resolved
@@ -1,6 +1,5 @@
 *** SkyVerge WooCommerce Plugin Framework Changelog ***
 
-<<<<<<< HEAD
 2015.nn.nn - version 3.1.2-2
  * Feature - Standardized payment gateway form
  * Feature - Add new payment method feature
@@ -9,10 +8,7 @@
  * Tweak - Adds is_woocommerce_active() method to bootstrap class, to support non-WooThemes listed frameworked plugins
  * Tweak - Payment gateway token support now allows for merging local data with remote data, and caching results in a transient
  * Tweak - The order status for voided orders is now "cancelled" rather than "refunded"
-=======
-XXXX.XX.XX - version 3.1.2-1
  * Tweak - Improved support for REST API development
->>>>>>> 88394719
 
 2015.03.17 - version 3.1.2
  * Fix - JS variable `wc_select_params` undefined in WC 2.3.6+
