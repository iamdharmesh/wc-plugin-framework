--- conflicted
+++ resolved
@@ -22,19 +22,12 @@
  * @license   http://www.gnu.org/licenses/gpl-3.0.html GNU General Public License v3.0
  */
 
-<<<<<<< HEAD
 namespace SkyVerge\WooCommerce\PluginFramework\v5_11_0\API\Traits;
 
 defined( 'ABSPATH' ) or exit;
 
 if ( ! trait_exists( '\\SkyVerge\\WooCommerce\\PluginFramework\\v5_11_0\\API\\Traits\\Cacheable_Request_Trait' ) ) :
-=======
-namespace SkyVerge\WooCommerce\PluginFramework\v5_10_16\API\Traits;
 
-defined( 'ABSPATH' ) or exit;
-
-if ( ! trait_exists( '\\SkyVerge\\WooCommerce\\PluginFramework\\v5_10_16\\API\\Traits\\Cacheable_Request_Trait' ) ) :
->>>>>>> 77377792
 
 /**
  * This trait can be used to add response caching support to API requests.
