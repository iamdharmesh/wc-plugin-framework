<?php
/**
 * WooCommerce Plugin Framework
 *
 * This source file is subject to the GNU General Public License v3.0
 * that is bundled with this package in the file license.txt.
 * It is also available through the world-wide-web at this URL:
 * http://www.gnu.org/licenses/gpl-3.0.html
 * If you did not receive a copy of the license and are unable to
 * obtain it through the world-wide-web, please send an email
 * to license@skyverge.com so we can send you a copy immediately.
 *
 * DISCLAIMER
 *
 * Do not edit or add to this file if you wish to upgrade the plugin to newer
 * versions in the future. If you wish to customize the plugin for your
 * needs please refer to http://www.skyverge.com
 *
 * @package   SkyVerge/WooCommerce/API
 * @author    SkyVerge
 * @copyright Copyright (c) 2013-2015, SkyVerge, Inc.
 * @license   http://www.gnu.org/licenses/gpl-3.0.html GNU General Public License v3.0
 */

if ( ! defined( 'ABSPATH' ) ) exit; // Exit if accessed directly

if ( ! class_exists( 'SV_WC_API_Base' ) ) :

/**
 * # WooCommerce Plugin Framework API Base Class
 *
 * This class provides a standardized framework for constructing an API wrapper
 * to external services. It is designed to be extremely flexible.
 *
 * @version 2.2.0
 */
abstract class SV_WC_API_Base {


	/** @var string request method, defaults to POST */
	protected $request_method = 'POST';

	/** @var string URI used for the request */
	protected $request_uri;

	/** @var array request headers */
	protected $request_headers = array();

	/** @var string request user-agent */
	protected $request_user_agent;

	/** @var string request HTTP version, defaults to 1.0 */
	protected $request_http_version = '1.0';

	/** @var string request duration */
	protected $request_duration;

	/** @var object request */
	protected $request;

	/** @var string response code */
	protected $response_code;

	/** @var string response message */
	protected $response_message;

	/** @var array response headers */
	protected $response_headers;

	/** @var string raw response body */
	protected $raw_response_body;

	/** @var string response handler class name */
	protected $response_handler;

	/** @var object response */
	protected $response;


	/**
	 * Perform the request and return the parsed response
	 *
	 * TODO: during next backwards-incompatible framework update, the try/catch
	 * block should catch SV_WC_Plugin_Exception for maximum flexibility
	 *
	 * @since 2.2.0
	 * @param object $request class instance which implements \SV_WC_API_Request
	 * @throws Exception
	 * @throws \SV_WC_API_Exception
	 * @return object class instance which implements \SV_WC_API_Response
	 */
	protected function perform_request( $request ) {

		// ensure API is in its default state
		$this->reset_response();

		// save the request object
		$this->request = $request;

		$start_time = microtime( true );

		// perform the request
		$response = $this->do_remote_request( $this->get_request_uri(), $this->get_request_args() );

		// calculate request duration
		$this->request_duration = round( microtime( true ) - $start_time, 5 );

		try {

			// parse & validate response
			$response = $this->handle_response( $response );

		} catch ( SV_WC_API_Exception $e ) {

			// alert other actors that a request has been made
			$this->broadcast_request();

			throw $e;
		}

		return $response;
	}


	/**
	 * Simple wrapper for wp_remote_request() so child classes can override this
	 * and provide their own transport mechanism if needed, e.g. a custom
	 * cURL implementation
	 *
	 * @since 2.2.0
	 * @param string $request_uri
	 * @param string $request_args
	 * @return array|WP_Error
	 */
	protected function do_remote_request( $request_uri, $request_args ) {
		return wp_remote_request( $request_uri, $request_args );
	}


	/**
	 * Handle and parse the response
	 *
	 * @since 2.2.0
	 * @param array|WP_Error $response response data
	 * @throws \SV_WC_API_Exception network issues, timeouts, API errors, etc
	 * @return object request class instance that implements SV_WC_API_Request
	 */
	protected function handle_response( $response ) {

		// check for WP HTTP API specific errors (network timeout, etc)
		if ( is_wp_error( $response ) ) {
			throw new SV_WC_API_Exception( $response->get_error_message(), (int) $response->get_error_code() );
		}

		// set response data
		$this->response_code     = wp_remote_retrieve_response_code( $response );
		$this->response_message  = wp_remote_retrieve_response_message( $response );
		$this->response_headers  = wp_remote_retrieve_headers( $response );
		$this->raw_response_body = wp_remote_retrieve_body( $response );

		// allow child classes to validate response prior to parsing -- this is useful
		// for checking HTTP status codes, etc.
		$this->do_pre_parse_response_validation();

		// parse the response body and tie it to the request
		$this->response = $this->get_parsed_response( $this->raw_response_body );

		// allow child classes to validate response after parsing -- this is useful
		// for checking error codes/messages included in a parsed response
		$this->do_post_parse_response_validation();

		// fire do_action() so other actors can act on request/response data,
		// primarily used for logging
		$this->broadcast_request();

		return $this->response;
	}


	/**
	 * Allow child classes to validate a response prior to instantiating the
	 * response object. Useful for checking response codes or messages, e.g.
	 * throw an exception if the response code is not 200.
	 *
	 * A child class implementing this method should simply return true if the response
	 * processing should continue, or throw a \SV_WC_API_Exception with a
	 * relevant error message & code to stop processing.
	 *
	 * Note: Child classes *must* sanitize the raw response body before throwing
	 * an exception, as it will be included in the broadcast_request() method
	 * which is typically used to log requests.
	 *
	 * @since 2.2.0
	 */
	protected function do_pre_parse_response_validation() {
		// stub method
	}


	/**
	 * Allow child classes to validate a response after it has been parsed
	 * and instantiated. This is useful for check error codes or messages that
	 * exist in the parsed response.
	 *
	 * A child class implementing this method should simply return true if the response
	 * processing should continue, or throw a \SV_WC_API_Exception with a
	 * relevant error message & code to stop processing.
	 *
	 * Note: Response body sanitization is handled automatically
	 *
	 * @since 2.2.0
	 */
	protected function do_post_parse_response_validation() {
		// stub method
	}


	/**
	 * Return the parsed response object for the request
	 *
	 * @since 2.2.0
	 * @param string $raw_response_body
	 * @return object response class instance which implements SV_WC_API_Request
	 */
	protected function get_parsed_response( $raw_response_body ) {

		$handler_class = $this->get_response_handler();

		return new $handler_class( $raw_response_body );
	}


	/**
	 * Alert other actors that a request has been performed. This is primarily used
	 * for request logging.
	 *
	 * @since 2.2.0
	 */
	protected function broadcast_request() {

		$request_data = array(
			'method'     => $this->get_request_method(),
			'uri'        => $this->get_request_uri(),
			'user-agent' => $this->get_request_user_agent(),
			'headers'    => $this->get_sanitized_request_headers(),
			'body'       => $this->request->to_string_safe(),
			'duration'   => $this->get_request_duration() . 's', // seconds
		);

		$response_data = array(
			'code'    => $this->get_response_code(),
			'message' => $this->get_response_message(),
			'headers' => $this->get_response_headers(),
			'body'    => $this->get_sanitized_response_body() ? $this->get_sanitized_response_body() : $this->get_raw_response_body(),
		);

		do_action( 'wc_' . $this->get_api_id() . '_api_request_performed', $request_data, $response_data, $this );
	}


	/**
	 * Reset the API response members to their
	 *
	 * @since 1.0.0
	 */
	protected function reset_response() {
<<<<<<< HEAD
=======

>>>>>>> 88394719
		$this->response_code     = null;
		$this->response_message  = null;
		$this->response_headers  = null;
		$this->raw_response_body = null;
		$this->response          = null;
		$this->request_duration  = null;
	}


	/** Request Getters *******************************************************/


	/**
	 * Get the request URI
	 *
	 * @since 2.2.0
	 * @return string
	 */
	protected function get_request_uri() {
		// API base request URI + any request-specific path
		return $this->request_uri . ( $this->get_request() ? $this->get_request()->get_path() : '' );
	}


	/**
	 * Get the request arguments in the format required by wp_remote_request()
	 *
	 * @since 2.2.0
	 * @return mixed|void
	 */
	protected function get_request_args() {

		$args = array(
			'method'      => $this->get_request_method(),
			'timeout'     => MINUTE_IN_SECONDS,
			'redirection' => 0,
			'httpversion' => $this->get_request_http_version(),
			'sslverify'   => true,
			'blocking'    => true,
			'user-agent'  => $this->get_request_user_agent(),
			'headers'     => $this->get_request_headers(),
			'body'        => $this->get_request()->to_string(),
			'cookies'     => array(),
		);

		/**
		 * Request arguments.
		 *
		 * Allow other actors to filter the request arguments. Note that
		 * child classes can override this method, which means this filter may
		 * not be invoked, or may be invoked prior to the overridden method
		 *
		 * @param array $args request arguments
		 * @param \SV_WC_API_Base class instance
		 * @since 2.2.0
		 */
		return apply_filters( 'wc_' . $this->get_api_id() . '_http_request_args', $args, $this );
	}


	/**
	 * Get the request method, POST by default
	 *
	 * @since 2.2.0
	 * @return string
	 */
	protected function get_request_method() {
		// if the request object specifies the method to use, use that, otherwise use the API default
		return $this->get_request() && $this->get_request()->get_method() ? $this->get_request()->get_method() : $this->request_method;
	}


	/**
	 * Get the request HTTP version, 1.1 by default
	 *
	 * @since 2.2.0
	 * @return string
	 */
	protected function get_request_http_version() {

		return $this->request_http_version;
	}


	/**
	 * Get the request headers
	 *
	 * @since 2.2.0
	 * @return array
	 */
	protected function get_request_headers() {
		return $this->request_headers;
	}


	/**
	 * Get sanitized request headers suitable for logging, stripped of any
	 * confidential information
	 *
	 * The `Authorization` header is sanitized automatically.
	 *
	 * Child classes that implement any custom authorization headers should
	 * override this method to perform sanitization.
	 *
	 * @since 2.2.0
	 * @return array
	 */
	protected function get_sanitized_request_headers() {

		$headers = $this->get_request_headers();

		if ( ! empty( $headers['Authorization'] ) ) {
			$headers['Authorization'] = str_repeat( '*', strlen( $headers['Authorization'] ) );
		}

		return $headers;
	}


	/**
	 * Get the request user agent, defaults to:
	 *
	 * Dasherized-Plugin-Name/Plugin-Version (WooCommerce/WC-Version; WordPress/WP-Version)
	 *
	 * @since 2.2.0
	 * @return string
	 */
	protected function get_request_user_agent() {

		return sprintf( '%s/%s (WooCommerce/%s; WordPress/%s)', str_replace( ' ', '-', $this->get_plugin()->get_plugin_name() ), $this->get_plugin()->get_version(), WC_VERSION, $GLOBALS['wp_version'] );
	}


	/**
	 * Get the request duration in seconds, rounded to the 5th decimal place
	 *
	 * @since 2.2.0
	 * @return string
	 */
	protected function get_request_duration() {
		return $this->request_duration;
	}


	/** Response Getters ******************************************************/


	/**
	 * Get the response handler class name
	 *
	 * @since 2.2.0
	 * @return string
	 */
	protected function get_response_handler() {
		return $this->response_handler;
	}


	/**
	 * Get the response code
	 *
	 * @since 2.2.0
	 * @return string
	 */
	protected function get_response_code() {
		return $this->response_code;
	}


	/**
	 * Get the response message
	 *
	 * @since 2.2.0
	 * @return string
	 */
	protected function get_response_message() {
		return $this->response_message;
	}


	/**
	 * Get the response headers
	 *
	 * @since 2.2.0
	 * @return array
	 */
	protected function get_response_headers() {
		return $this->response_headers;
	}


	/**
	 * Get the raw response body, prior to any parsing or sanitization
	 *
	 * @since 2.2.0
	 * @return string
	 */
	protected function get_raw_response_body() {
		return $this->raw_response_body;
	}


	/**
	 * Get the sanitized response body, provided by the response class
	 * to_string_safe() method
	 *
	 * @since 2.2.0
	 * @return string|null
	 */
	protected function get_sanitized_response_body() {
		return is_callable( array( $this->get_response(), 'to_string_safe' ) ) ? $this->get_response()->to_string_safe() : null;
	}


	/** Misc Getters ******************************************************/


	/**
	 * Returns the most recent request object
	 *
	 * @since 2.2.0
	 * @see \SV_WC_API_Request
	 * @return object the most recent request object
	 */
	public function get_request() {
		return $this->request;
	}


	/**
	 * Returns the most recent response object
	 *
	 * @since 2.2.0
	 * @see \SV_WC_API_Response
	 * @return object the most recent response object
	 */
	public function get_response() {
		return $this->response;
	}


	/**
	 * Get the ID for the API, used primarily to namespace the action name
	 * for broadcasting requests
	 *
	 * @since 2.2.0
	 * @return string
	 */
	protected function get_api_id() {

		return $this->get_plugin()->get_id();
	}


	/**
	 * Return a new request object
	 *
	 * Child classes must implement this to return an object that implements
	 * \SV_WC_API_Request which should be used in the child class API methods
	 * to build the request. The returned SV_WC_API_Request should be passed
	 * to self::perform_request() by your concrete API methods
	 *
	 * @since 2.2.0
	 * @param array $args optional request arguments
	 * @return \SV_WC_API_Request
	 */
	abstract protected function get_new_request( $args = array() );


	/**
	 * Return the plugin class instance associated with this API
	 *
	 * Child classes must implement this to return their plugin class instance
	 *
	 * This is used for defining the plugin ID used in filter names, as well
	 * as the plugin name used for the default user agent.
	 *
	 * @since 2.2.0
	 * @return \SV_WC_Plugin
	 */
	abstract protected function get_plugin();


	/** Setters ***************************************************************/


	/**
	 * Set a header request
	 *
	 * @since 2.2.0
	 * @param string $name header name
	 * @param string $value header value
	 * @return string
	 */
	protected function set_request_header( $name, $value ) {

		$this->request_headers[ $name ] = $value;
	}


	/**
	 * Set HTTP basic auth for the request
	 *
	 * Since 2.2.0
	 * @param string $username
	 * @param string $password
	 */
	protected function set_http_basic_auth( $username, $password ) {

		$this->request_headers['Authorization'] = sprintf( 'Basic %s', base64_encode( "{$username}:{$password}" ) );
	}


	/**
	 * Set the Content-Type request header
	 *
	 * @since 2.2.0
	 * @param string $content_type
	 */
	protected function set_request_content_type_header( $content_type ) {
		$this->request_headers['content-type'] = $content_type;
	}


	/**
	 * Set the Accept request header
	 *
	 * @since 2.2.0
	 * @param string $type the request accept type
	 */
	protected function set_request_accept_header( $type ) {
		$this->request_headers['accept'] = $type;
	}


	/**
	 * Set the response handler class name. This class will be instantiated
	 * to parse the response for the request.
	 *
	 * Note the class should implement SV_WC_API
	 *
	 * @since 2.2.0
	 * @param string $handler handle class name
	 * @return array
	 */
	protected function set_response_handler( $handler ) {
		$this->response_handler = $handler;
	}


}

endif;<|MERGE_RESOLUTION|>--- conflicted
+++ resolved
@@ -264,10 +264,7 @@
 	 * @since 1.0.0
 	 */
 	protected function reset_response() {
-<<<<<<< HEAD
-=======
-
->>>>>>> 88394719
+
 		$this->response_code     = null;
 		$this->response_message  = null;
 		$this->response_headers  = null;
