<?php
/**
 * WooCommerce Plugin Framework
 *
 * This source file is subject to the GNU General Public License v3.0
 * that is bundled with this package in the file license.txt.
 * It is also available through the world-wide-web at this URL:
 * http://www.gnu.org/licenses/gpl-3.0.html
 * If you did not receive a copy of the license and are unable to
 * obtain it through the world-wide-web, please send an email
 * to license@skyverge.com so we can send you a copy immediately.
 *
 * DISCLAIMER
 *
 * Do not edit or add to this file if you wish to upgrade the plugin to newer
 * versions in the future. If you wish to customize the plugin for your
 * needs please refer to http://www.skyverge.com
 *
 * @package   SkyVerge/WooCommerce/Compatibility
 * @author    SkyVerge
 * @copyright Copyright (c) 2013-2023, SkyVerge, Inc.
 * @license   http://www.gnu.org/licenses/gpl-3.0.html GNU General Public License v3.0
 */

namespace SkyVerge\WooCommerce\PluginFramework\v5_11_0;

use Automattic\WooCommerce\Admin\Overrides\Order;
use Automattic\WooCommerce\Internal\Admin\Orders\PageController;
use Automattic\WooCommerce\Internal\DataStores\Orders\OrdersTableDataStore;
use Automattic\WooCommerce\Internal\Utilities\COTMigrationUtil;
use Automattic\WooCommerce\Utilities\OrderUtil;

defined( 'ABSPATH' ) or exit;

if ( ! class_exists( '\\SkyVerge\\WooCommerce\\PluginFramework\\v5_11_0\\SV_WC_Order_Compatibility' ) ) :


/**
 * WooCommerce order compatibility class.
 *
 * @since 4.6.0
 */
class SV_WC_Order_Compatibility extends SV_WC_Data_Compatibility {


	/**
	 * Gets an order's created date.
	 *
	 * @since 4.6.0
	 * @deprecated 5.5.0
	 *
	 * @param \WC_Order $order order object
	 * @param string $context if 'view' then the value will be filtered
	 *
	 * @return \WC_DateTime|null
	 */
	public static function get_date_created( \WC_Order $order, $context = 'edit' ) {

		wc_deprecated_function( __METHOD__, '5.5.0', 'WC_Order::get_date_created()' );

		return self::get_date_prop( $order, 'created', $context );
	}


	/**
	 * Gets an order's last modified date.
	 *
	 * @since 4.6.0
	 * @deprecated 5.5.0
	 *
	 * @param \WC_Order $order order object
	 * @param string $context if 'view' then the value will be filtered
	 *
	 * @return \WC_DateTime|null
	 */
	public static function get_date_modified( \WC_Order $order, $context = 'edit' ) {

		wc_deprecated_function( __METHOD__, '5.5.0', 'WC_Order::get_date_modified()' );

		return self::get_date_prop( $order, 'modified', $context );
	}


	/**
	 * Gets an order's paid date.
	 *
	 * @since 4.6.0
	 * @deprecated 5.5.0
	 *
	 * @param \WC_Order $order order object
	 * @param string $context if 'view' then the value will be filtered
	 *
	 * @return \WC_DateTime|null
	 */
	public static function get_date_paid( \WC_Order $order, $context = 'edit' ) {

		wc_deprecated_function( __METHOD__, '5.5.0', 'WC_Order::get_date_paid()' );

		return self::get_date_prop( $order, 'paid', $context );
	}


	/**
	 * Gets an order's completed date.
	 *
	 * @since 4.6.0
	 * @deprecated 5.5.0
	 *
	 * @param \WC_Order $order order object
	 * @param string $context if 'view' then the value will be filtered
	 *
	 * @return \WC_DateTime|null
	 */
	public static function get_date_completed( \WC_Order $order, $context = 'edit' ) {

		wc_deprecated_function( __METHOD__, '5.5.0', 'WC_Order::get_date_completed()' );

		return self::get_date_prop( $order, 'completed', $context );
	}


	/**
	 * Gets an order date.
	 *
	 * This should only be used to retrieve WC core date properties.
	 *
	 * @since 4.6.0
	 * @deprecated 5.5.0
	 *
	 * @param \WC_Order $order order object
	 * @param string $type type of date to get
	 * @param string $context if 'view' then the value will be filtered
	 *
	 * @return \WC_DateTime|null
	 */
	public static function get_date_prop( \WC_Order $order, $type, $context = 'edit' ) {

		wc_deprecated_function( __METHOD__, '5.5.0', 'WC_Order' );

		$prop = "date_{$type}";
		$date = is_callable( [ $order, "get_{$prop}" ] ) ? $order->{"get_{$prop}"}( $context ) : null;

		return $date;
	}


	/**
	 * Gets an order property.
	 *
	 * @since 4.6.0
	 * @deprecated 5.5.0
	 *
	 * @param \WC_Order $object the order object
	 * @param string $prop the property name
	 * @param string $context if 'view' then the value will be filtered
	 * @param array $compat_props compatibility arguments, unused since 5.5.0
	 * @return mixed
	 */
	public static function get_prop( $object, $prop, $context = 'edit', $compat_props = [] ) {

		wc_deprecated_function( __METHOD__, '5.5.0', 'WC_Order::get_prop()' );

		return parent::get_prop( $object, $prop, $context, self::$compat_props );
	}


	/**
	 * Sets an order's properties.
	 *
	 * Note that this does not save any data to the database.
	 *
	 * @since 4.6.0
	 * @deprecated 5.5.0
	 *
	 * @param \WC_Order $object the order object
	 * @param array $props the new properties as $key => $value
	 * @param array $compat_props compatibility arguments, unused since 5.5.0
	 * @return bool|\WP_Error
	 */
	public static function set_props( $object, $props, $compat_props = [] ) {

		return parent::set_props( $object, $props, self::$compat_props );
	}


	/**
	 * Adds a coupon to an order item.
	 *
	 * Order item CRUD compatibility method to add a coupon to an order.
	 *
	 * @since 4.6.0
	 * @deprecated 5.5.0
	 *
	 * @param \WC_Order $order the order object
	 * @param array $code the coupon code
	 * @param int $discount the discount amount.
	 * @param int $discount_tax the discount tax amount.
	 * @return int the order item ID
	 */
	public static function add_coupon( \WC_Order $order, $code = [], $discount = 0, $discount_tax = 0 ) {

		wc_deprecated_function( __METHOD__, '5.5.0', 'WC_Order::add_item()' );

		$item = new \WC_Order_Item_Coupon();

		$item->set_props( [
			'code'         => $code,
			'discount'     => $discount,
			'discount_tax' => $discount_tax,
			'order_id'     => $order->get_id(),
		] );

		$item->save();

		$order->add_item( $item );

		return $item->get_id();
	}


	/**
	 * Adds a fee to an order.
	 *
	 * Order item CRUD compatibility method to add a fee to an order.
	 *
	 * @since 4.6.0
	 * @deprecated 5.5.0
	 *
	 * @param \WC_Order $order the order object
	 * @param object $fee the fee to add
	 * @return int the order item ID
	 */
	public static function add_fee( \WC_Order $order, $fee ) {

		wc_deprecated_function( __METHOD__, '5.5.0', 'WC_Order::add_item()' );

		$item = new \WC_Order_Item_Fee();

		$item->set_props( [
			'name'      => $fee->name,
			'tax_class' => $fee->taxable ? $fee->tax_class : 0,
			'total'     => $fee->amount,
			'total_tax' => $fee->tax,
			'taxes'     => [
				'total' => $fee->tax_data,
			],
			'order_id'  => $order->get_id(),
		] );

		$item->save();

		$order->add_item( $item );

		return $item->get_id();
	}


	/**
	 * Adds shipping line to order.
	 *
	 * Order item CRUD compatibility method to add a shipping line to an order.
	 *
	 * @since 4.7.0
	 * @deprecated 5.5.0
	 *
	 * @param \WC_Order $order order object
	 * @param \WC_Shipping_Rate $shipping_rate shipping rate to add
	 * @return int the order item ID
	 */
	public static function add_shipping( \WC_Order $order, $shipping_rate ) {

		wc_deprecated_function( __METHOD__, '5.5.0', 'WC_Order::add_item()' );

		$item = new \WC_Order_Item_Shipping();

		$item->set_props( [
			'method_title' => $shipping_rate->label,
			'method_id'    => $shipping_rate->id,
			'total'        => wc_format_decimal( $shipping_rate->cost ),
			'taxes'        => $shipping_rate->taxes,
			'order_id'     => $order->get_id(),
		] );

		foreach ( $shipping_rate->get_meta_data() as $key => $value ) {
			$item->add_meta_data( $key, $value, true );
			$item->save_meta_data();
		}

		$item->save();

		$order->add_item( $item );

		return $item->get_id();
	}


	/**
	 * Adds tax line to an order.
	 *
	 * Order item CRUD compatibility method to add a tax line to an order.
	 *
	 * @since 4.7.0
	 * @deprecated 5.5.0
	 *
	 * @param \WC_Order $order order object
	 * @param int $tax_rate_id tax rate ID
	 * @param int|float $tax_amount cart tax amount
	 * @param int|float $shipping_tax_amount shipping tax amount
	 * @return int order item ID
	 * @throws \WC_Data_Exception
	 *
	 */
	public static function add_tax( \WC_Order $order, $tax_rate_id, $tax_amount = 0, $shipping_tax_amount = 0 ) {

		wc_deprecated_function( __METHOD__, '5.5.0', 'WC_Order::add_item()' );

		$item = new \WC_Order_Item_Tax();

		$item->set_props( [
			'rate_id'            => $tax_rate_id,
			'tax_total'          => $tax_amount,
			'shipping_tax_total' => $shipping_tax_amount,
		] );

		$item->set_rate( $tax_rate_id );
		$item->set_order_id( $order->get_id() );
		$item->save();

		$order->add_item( $item );

		return $item->get_id();
	}


	/**
	 * Updates an order coupon.
	 *
	 * Order item CRUD compatibility method to update an order coupon.
	 *
	 * @since 4.6.0
	 * @deprecated 5.5.0
	 *
	 * @param \WC_Order $order the order object
	 * @param int|\WC_Order_Item $item the order item ID
	 * @param array $args {
	 *     The coupon item args.
	 *
	 *     @type string $code         the coupon code
	 *     @type float  $discount     the coupon discount amount
	 *     @type float  $discount_tax the coupon discount tax amount
	 * }
	 * @return int|bool the order item ID or false on failure
	 * @throws \WC_Data_Exception
	 */
	public static function update_coupon( \WC_Order $order, $item, $args ) {

		wc_deprecated_function( __METHOD__, '5.5.0', 'WC_Order_Item_Coupon' );

		if ( is_numeric( $item ) ) {
			$item = $order->get_item( $item );
		}

		if ( ! is_object( $item ) || ! $item->is_type( 'coupon' ) ) {
			return false;
		}

		if ( ! $order->get_id() ) {
			$order->save();
		}

		$item->set_order_id( $order->get_id() );
		$item->set_props( $args );
		$item->save();

		return $item->get_id();
	}


	/**
	 * Updates an order fee.
	 *
	 * Order item CRUD compatibility method to update an order fee.
	 *
	 * @since 4.6.0
	 * @deprecated 5.5.0
	 *
	 * @param \WC_Order $order the order object
	 * @param int|\WC_Order_Item $item the order item ID
	 * @param array $args {
	 *     The fee item args.
	 *
	 *     @type string $name       the fee name
	 *     @type string $tax_class  the fee's tax class
	 *     @type float  $line_total the fee total amount
	 *     @type float  $line_tax   the fee tax amount
	 * }
	 * @return int|bool the order item ID or false on failure
	 * @throws \WC_Data_Exception
	 */
	public static function update_fee( \WC_Order $order, $item, $args ) {

		wc_deprecated_function( __METHOD__, '5.5.0', 'WC_Order_Item_Fee' );

		if ( is_numeric( $item ) ) {
			$item = $order->get_item( $item );
		}

		if ( ! is_object( $item ) || ! $item->is_type( 'fee' ) ) {
			return false;
		}

		if ( ! $order->get_id() ) {
			$order->save();
		}

		$item->set_order_id( $order->get_id() );
		$item->set_props( $args );
		$item->save();

		return $item->get_id();
	}


	/**
	 * Reduces stock levels for products in order.
	 *
	 * @since 4.6.0
	 * @deprecated 5.5.0
	 *
	 * @param \WC_Order $order the order object
	 */
	public static function reduce_stock_levels( \WC_Order $order ) {

		wc_deprecated_function( __METHOD__, '5.5.0', 'wc_reduce_stock_levels()' );

		wc_reduce_stock_levels( $order->get_id() );
	}


	/**
	 * Updates total product sales count for a given order.
	 *
	 * @since 4.6.0
	 * @deprecated 5.5.0
	 *
	 * @param \WC_Order $order the order object
	 */
	public static function update_total_sales_counts( \WC_Order $order ) {

		wc_deprecated_function( __METHOD__, '5.5.0', 'wc_update_total_sales_counts()' );

		wc_update_total_sales_counts( $order->get_id() );
	}


	/**
	 * Determines if an order has an available shipping address.
	 *
	 * @since 4.6.1
	 * @deprecated 5.5.0
	 *
	 * @param \WC_Order $order order object
	 * @return bool
	 */
	public static function has_shipping_address( \WC_Order $order ) {

		wc_deprecated_function( __METHOD__, '5.5.0', 'WC_Order::has_shipping_address()' );

		return $order->has_shipping_address();
	}


	/**
	 * Gets the formatted meta data for an order item.
	 *
	 * @since 4.6.5
	 *
	 * @deprecated prefer using {@see \WC_Order_Item::get_formatted_meta_data()}
	 *
	 * @param \WC_Order_Item $item order item object
	 * @param string $hide_prefix prefix for meta that is considered hidden
	 * @param bool $include_all whether to include all meta (attributes, etc...), or just custom fields
	 * @return array $item_meta {
	 *     @type string $label meta field label
	 *     @type mixed $value meta value
 	 * }
	 */
	public static function get_item_formatted_meta_data( $item, $hide_prefix = '_', $include_all = false ) {

		if ( $item instanceof \WC_Order_Item && SV_WC_Plugin_Compatibility::is_wc_version_gte( '3.1' ) ) {

			$meta_data = $item->get_formatted_meta_data( $hide_prefix, $include_all );
			$item_meta = [];

			foreach ( $meta_data as $meta ) {

				$item_meta[] = array(
					'label' => $meta->display_key,
					'value' => $meta->value,
				);
			}

		} else {

			$item_meta = new \WC_Order_Item_Meta( $item );
			$item_meta = $item_meta->get_formatted( $hide_prefix );
		}

		return $item_meta;
	}


	/**
	 * Gets the orders screen admin URL according to HPOS availability.
	 *
	 * @since x.y.z
	 *
<<<<<<< HEAD
	 * @param \WC_Order $order order object
=======
	 * @return string
	 */
	public static function get_orders_screen_url() : string {

		if ( SV_WC_Plugin_Compatibility::is_hpos_enabled() ) {
			return admin_url( 'admin.php?page=wc-orders' );
		}

		return admin_url( 'edit.php?post_type=shop_order' );
	}


	/**
	 * Gets the admin Edit screen URL for an order according to HPOS compatibility.
	 *
	 * @see OrderUtil::get_order_admin_edit_url()
	 * @see PageController::get_edit_url()
	 *
	 * @since 5.0.1
	 *
	 * @param \WC_Order|int $order order object or ID
>>>>>>> 6f58b7cf
	 * @return string
	 */
	public static function get_edit_order_url( $order ) : string {

<<<<<<< HEAD
=======
		$order_id = $order instanceof \WC_Order ? $order->get_id() : $order;
		$order_id = max((int) $order_id, 0);

>>>>>>> 6f58b7cf
		if ( SV_WC_Plugin_Compatibility::is_wc_version_gte( '3.3' ) ) {
			$order_url = OrderUtil::get_order_admin_edit_url( $order_id );
		} else {
			$order_url = apply_filters( 'woocommerce_get_edit_order_url', admin_url( 'post.php?post=' . absint( $order_id ) ) . '&action=edit', $order );
		}

		return $order_url;
	}


	/**
	 * Determines if the current admin screen is for the orders.
	 *
	 * @since x.y.z
	 *
	 * @return bool
	 */
	public static function is_orders_screen() : bool {

		$current_screen = SV_WC_Helper::get_current_screen();

		if ( ! $current_screen ) {
			return false;
		}

		if ( ! SV_WC_Plugin_Compatibility::is_hpos_enabled() ) {
			return 'edit-shop_order' === $current_screen->id;
		}

		return static::get_order_screen_id() === $current_screen->id
			&& isset( $_GET['page'] )
			&& $_GET['page'] === 'wc-orders'
			&& ! static::is_order_edit_screen();
	}


	/**
	 * Determines if the current orders screen is for orders of a specific status.
	 *
	 * @since x.y.z
	 *
	 * @param string|string[] $status one or more statuses to compare
	 * @return bool
	 */
	public static function is_orders_screen_for_status( $status ) : bool {
		global $post_type, $post_status;

		if ( ! SV_WC_Plugin_Compatibility::is_hpos_enabled() ) {

			if ( 'shop_order' !== $post_type ) {
				return false;
			}

			return empty( $status ) || in_array( $post_status, (array) $status, true );
		}

		if ( ! static::is_orders_screen() ) {
			return false;
		}

		return empty( $status ) || ( isset( $_GET['status'] ) && in_array( $_GET['status'], (array) $status, true ) );
	}


	/**
	 * Determines if the current admin screen is for adding or editing an order.
	 *
	 * @since x.y.z
	 *
	 * @return bool
	 */
	public static function is_order_edit_screen() : bool {

		$current_screen = SV_WC_Helper::get_current_screen();

		if ( ! $current_screen ) {
			return false;
		}

		if ( ! SV_WC_Plugin_Compatibility::is_hpos_enabled() ) {
			return 'shop_order' === $current_screen->id;
		}

		return static::get_order_screen_id() === $current_screen->id
			&& isset( $_GET['page'], $_GET['action'] )
			&& $_GET['page'] === 'wc-orders'
			&& in_array( $_GET['action'], [ 'new', 'edit' ], true );
	}


	/**
	 * Gets the ID of the order for the current edit screen.
	 *
	 * @since x.y.z
	 *
	 * @return int|null
	 */
	public static function get_order_id_for_order_edit_screen() : ?int {
		global $theorder;

		return $theorder instanceof \WC_Abstract_Order && ! $theorder instanceof \WC_Subscription && static::is_order_edit_screen()
			? $theorder->get_id()
			: null;
	}


	/**
	 * Gets the admin screen ID for orders.
	 *
	 * This method detects the expected orders screen ID according to HPOS availability.
	 * `shop_order` as a registered post type as the screen ID is no longer used when HPOS is active.
	 *
	 * @see OrderUtil::get_order_admin_screen()
	 * @see COTMigrationUtil::get_order_admin_screen()
	 *
	 * @since x.y.z
	 *
	 * @return string
	 */
	public static function get_order_screen_id() : string {

		if ( is_callable( OrderUtil::class . '::get_order_admin_screen' ) ) {
			return OrderUtil::get_order_admin_screen();
		} elseif ( SV_WC_Plugin_Compatibility::is_hpos_enabled() ) {
			return function_exists( 'wc_get_page_screen_id' ) ? wc_get_page_screen_id( 'shop-order' ) : false;
		}

		return 'shop_order';
	}


	/**
	 * Gets the orders table.
	 *
	 * @return string
	 */
	public static function get_orders_table() : string
	{
		global $wpdb;

		return SV_WC_Plugin_Compatibility::is_hpos_enabled()
			? OrdersTableDataStore::get_orders_table_name()
			: $wpdb->posts;
	}


	/**
	 * Gets the orders meta table.
	 *
	 * @return string
	 */
	public static function get_orders_meta_table() : string
	{
		global $wpdb;

		return SV_WC_Plugin_Compatibility::is_hpos_enabled()
			? OrdersTableDataStore::get_meta_table_name()
			: $wpdb->postmeta;
	}


	/**
	 * Determines whether a given identifier is a WooCommerce order or not, according to HPOS availability.
	 *
	 * @see OrderUtil::get_order_type()
	 *
	 * @since x.y.z
	 *
	 * @param int|\WP_Post|\WC_Order|null $post_order_or_id identifier of a possible order
	 * @param string|string[] $order_type the order type, defaults to shop_order, can specify multiple types
	 * @return bool
	 */
	public static function is_order( $post_order_or_id, $order_type = 'shop_order' ) : bool {

		if ( ! $post_order_or_id ) {
			return false;
		}

		if ( $post_order_or_id instanceof \WC_Subscription ) {

			return false;

		} elseif ( $post_order_or_id instanceof \WC_Abstract_Order ) {

			$found_type = $post_order_or_id->get_type();

		} elseif ( ! SV_WC_Plugin_Compatibility::is_hpos_enabled() ) {

			$found_type = is_numeric( $post_order_or_id ) || $post_order_or_id instanceof \WP_Post ? get_post_type( $post_order_or_id ) : null;

		} else {

			$found_type = OrderUtil::get_order_type( $post_order_or_id );
		}

		return $found_type && in_array( $found_type, (array) $order_type, true );
	}


	/**
	 * Determines whether a given identifier is a WooCommerce refund or not, according to HPOS availability.
	 *
	 * @since x.y.z
	 *
	 * @param int|\WP_Post|\WC_Order|null $order_post_or_id identifier of a possible order
	 * @return bool
	 */
	public static function is_refund( $order_post_or_id ) : bool {

		return static::is_order( $order_post_or_id, 'shop_order_refund' );
	}


	/**
	 * Gets the order meta according to HPOS availability.
	 *
	 * Uses {@see \WC_Order::get_meta()} if HPOS is enabled, otherwise it uses the WordPress {@see get_post_meta()} function.
	 *
	 * @since x.y.z
	 *
	 * @param int|\WC_Order $order order ID or object
	 * @param string $meta_key meta key
	 * @param bool $single return the first found meta with key (true), or all meta sharing the same key (default true)
	 * @return mixed
	 */
	public static function get_order_meta( $order, string $meta_key, bool $single = true ) {

		if ( SV_WC_Plugin_Compatibility::is_hpos_enabled() ) {

			$value = $single ? '' : [];
			$order = is_numeric( $order ) && $order > 0 ? wc_get_order( (int) $order ) : $order;

			if ( $order instanceof \WC_Order ) {
				$value = $order->get_meta( $meta_key, $single );
			}

		} else {

			$order_id = $order instanceof \WC_Order ? $order->get_id() : $order;

			$value = is_numeric( $order_id ) && $order_id > 0 ? get_post_meta( (int) $order_id, $meta_key, $single ) : false;
		}

		return $value;
	}


	/**
	 * Updates the order meta according to HPOS availability.
	 *
	 * Uses {@see \WC_Order::update_meta_data()} if HPOS is enabled, otherwise it uses the WordPress {@see update_meta_data()} function.
	 *
	 * @since x.y.z
	 *
	 * @param int|\WC_Order $order order ID or object
	 * @param string $meta_key meta key
	 * @param mixed $meta_value meta value
	 */
	public static function update_order_meta( $order, string $meta_key, $meta_value ) {

		if ( SV_WC_Plugin_Compatibility::is_hpos_enabled() ) {

			$order = is_numeric( $order ) && $order > 0 ? wc_get_order( (int) $order ) : $order;

			if ( $order instanceof \WC_Order ) {
				$order->update_meta_data( $meta_key, $meta_value );
				$order->save_meta_data();
			}

		} else {

			$order_id = $order instanceof \WC_Order ? $order->get_id() : $order;

			if ( is_numeric( $order_id ) && $order_id > 0 ) {
				update_post_meta( (int) $order_id, $meta_key, $meta_value );
			}
		}
	}


	/**
	 * Adds the order meta according to HPOS availability.
	 *
	 * Uses {@see \WC_Order::add_meta_data()} if HPOS is enabled, otherwise it uses the WordPress {@see add_meta_data()} function.
	 *
	 * @since x.y.z
	 *
	 * @param int|\WC_Order $order order ID or object
	 * @param string $meta_key meta key
	 * @param mixed $meta_value meta value
	 * @param bool $unique optional - whether the same key should not be added (default false)
	 */
	public static function add_order_meta( $order, string $meta_key, $meta_value, bool $unique = false ) {

		if ( SV_WC_Plugin_Compatibility::is_hpos_enabled() ) {

			$order = is_numeric( $order ) && $order > 0 ? wc_get_order( (int) $order ) : $order;

			if ( $order instanceof \WC_Order ) {
				$order->add_meta_data( $meta_key, $meta_value, $unique );
				$order->save_meta_data();
			}

		} else {

			$order_id = $order instanceof \WC_Order ? $order->get_id() : $order;

			if ( is_numeric( $order_id ) && $order_id > 0 ) {
				add_post_meta( (int) $order_id, $meta_key, $meta_value, $unique );
			}
		}
	}


	/**
	 * Deletes the order meta according to HPOS availability.
	 *
	 * Uses {@see \WC_Order::delete_meta_data()} if HPOS is enabled, otherwise it uses the WordPress {@see delete_meta_data()} function.
	 *
	 * @since x.y.z
	 *
	 * @param int|\WC_Order $order order ID or object
	 * @param string $meta_key meta key
	 * @param mixed $meta_value optional (applicable if HPOS is inactive)
	 */
	public static function delete_order_meta( $order, string $meta_key, $meta_value = '' ) {

		if ( SV_WC_Plugin_Compatibility::is_hpos_enabled() ) {

			$order = is_numeric( $order ) && $order > 0 ? wc_get_order( (int) $order ) : $order;

			if ( $order instanceof \WC_Order ) {
				$order->delete_meta_data( $meta_key);
				$order->save_meta_data();
			}

		} else {

			$order_id = $order instanceof \WC_Order ? $order->get_id() : $order;

			if ( is_numeric( $order_id ) && $order_id > 0 ) {
				delete_post_meta( (int) $order_id, $meta_key, $meta_value );
			}
		}
	}


	/**
	 * Determines if an order meta exists according to HPOS availability.
	 *
	 * Uses {@see \WC_Order::meta_exists()} if HPOS is enabled, otherwise it uses the WordPress {@see metadata_exists()} function.
	 *
	 * @since x.y.z
	 *
	 * @param int|\WC_Order $order order ID or object
	 * @param string $meta_key meta key
	 * @return bool
	 */
	public static function order_meta_exists( $order, string $meta_key ) : bool {

		if ( SV_WC_Plugin_Compatibility::is_hpos_enabled() ) {

			$order = is_numeric( $order ) && $order > 0 ? wc_get_order( (int) $order ) : $order;

			if ( $order instanceof \WC_Order ) {
				return $order->meta_exists( $meta_key );
			}

		} else {

			$order_id = $order instanceof \WC_Order ? $order->get_id() : $order;

			if ( is_numeric( $order_id ) && $order_id > 0 ) {
				return metadata_exists( 'post', (int) $order_id, $meta_key );
			}
		}

		return false;
	}


}


endif;<|MERGE_RESOLUTION|>--- conflicted
+++ resolved
@@ -44,438 +44,10 @@
 
 
 	/**
-	 * Gets an order's created date.
-	 *
-	 * @since 4.6.0
-	 * @deprecated 5.5.0
-	 *
-	 * @param \WC_Order $order order object
-	 * @param string $context if 'view' then the value will be filtered
-	 *
-	 * @return \WC_DateTime|null
-	 */
-	public static function get_date_created( \WC_Order $order, $context = 'edit' ) {
-
-		wc_deprecated_function( __METHOD__, '5.5.0', 'WC_Order::get_date_created()' );
-
-		return self::get_date_prop( $order, 'created', $context );
-	}
-
-
-	/**
-	 * Gets an order's last modified date.
-	 *
-	 * @since 4.6.0
-	 * @deprecated 5.5.0
-	 *
-	 * @param \WC_Order $order order object
-	 * @param string $context if 'view' then the value will be filtered
-	 *
-	 * @return \WC_DateTime|null
-	 */
-	public static function get_date_modified( \WC_Order $order, $context = 'edit' ) {
-
-		wc_deprecated_function( __METHOD__, '5.5.0', 'WC_Order::get_date_modified()' );
-
-		return self::get_date_prop( $order, 'modified', $context );
-	}
-
-
-	/**
-	 * Gets an order's paid date.
-	 *
-	 * @since 4.6.0
-	 * @deprecated 5.5.0
-	 *
-	 * @param \WC_Order $order order object
-	 * @param string $context if 'view' then the value will be filtered
-	 *
-	 * @return \WC_DateTime|null
-	 */
-	public static function get_date_paid( \WC_Order $order, $context = 'edit' ) {
-
-		wc_deprecated_function( __METHOD__, '5.5.0', 'WC_Order::get_date_paid()' );
-
-		return self::get_date_prop( $order, 'paid', $context );
-	}
-
-
-	/**
-	 * Gets an order's completed date.
-	 *
-	 * @since 4.6.0
-	 * @deprecated 5.5.0
-	 *
-	 * @param \WC_Order $order order object
-	 * @param string $context if 'view' then the value will be filtered
-	 *
-	 * @return \WC_DateTime|null
-	 */
-	public static function get_date_completed( \WC_Order $order, $context = 'edit' ) {
-
-		wc_deprecated_function( __METHOD__, '5.5.0', 'WC_Order::get_date_completed()' );
-
-		return self::get_date_prop( $order, 'completed', $context );
-	}
-
-
-	/**
-	 * Gets an order date.
-	 *
-	 * This should only be used to retrieve WC core date properties.
-	 *
-	 * @since 4.6.0
-	 * @deprecated 5.5.0
-	 *
-	 * @param \WC_Order $order order object
-	 * @param string $type type of date to get
-	 * @param string $context if 'view' then the value will be filtered
-	 *
-	 * @return \WC_DateTime|null
-	 */
-	public static function get_date_prop( \WC_Order $order, $type, $context = 'edit' ) {
-
-		wc_deprecated_function( __METHOD__, '5.5.0', 'WC_Order' );
-
-		$prop = "date_{$type}";
-		$date = is_callable( [ $order, "get_{$prop}" ] ) ? $order->{"get_{$prop}"}( $context ) : null;
-
-		return $date;
-	}
-
-
-	/**
-	 * Gets an order property.
-	 *
-	 * @since 4.6.0
-	 * @deprecated 5.5.0
-	 *
-	 * @param \WC_Order $object the order object
-	 * @param string $prop the property name
-	 * @param string $context if 'view' then the value will be filtered
-	 * @param array $compat_props compatibility arguments, unused since 5.5.0
-	 * @return mixed
-	 */
-	public static function get_prop( $object, $prop, $context = 'edit', $compat_props = [] ) {
-
-		wc_deprecated_function( __METHOD__, '5.5.0', 'WC_Order::get_prop()' );
-
-		return parent::get_prop( $object, $prop, $context, self::$compat_props );
-	}
-
-
-	/**
-	 * Sets an order's properties.
-	 *
-	 * Note that this does not save any data to the database.
-	 *
-	 * @since 4.6.0
-	 * @deprecated 5.5.0
-	 *
-	 * @param \WC_Order $object the order object
-	 * @param array $props the new properties as $key => $value
-	 * @param array $compat_props compatibility arguments, unused since 5.5.0
-	 * @return bool|\WP_Error
-	 */
-	public static function set_props( $object, $props, $compat_props = [] ) {
-
-		return parent::set_props( $object, $props, self::$compat_props );
-	}
-
-
-	/**
-	 * Adds a coupon to an order item.
-	 *
-	 * Order item CRUD compatibility method to add a coupon to an order.
-	 *
-	 * @since 4.6.0
-	 * @deprecated 5.5.0
-	 *
-	 * @param \WC_Order $order the order object
-	 * @param array $code the coupon code
-	 * @param int $discount the discount amount.
-	 * @param int $discount_tax the discount tax amount.
-	 * @return int the order item ID
-	 */
-	public static function add_coupon( \WC_Order $order, $code = [], $discount = 0, $discount_tax = 0 ) {
-
-		wc_deprecated_function( __METHOD__, '5.5.0', 'WC_Order::add_item()' );
-
-		$item = new \WC_Order_Item_Coupon();
-
-		$item->set_props( [
-			'code'         => $code,
-			'discount'     => $discount,
-			'discount_tax' => $discount_tax,
-			'order_id'     => $order->get_id(),
-		] );
-
-		$item->save();
-
-		$order->add_item( $item );
-
-		return $item->get_id();
-	}
-
-
-	/**
-	 * Adds a fee to an order.
-	 *
-	 * Order item CRUD compatibility method to add a fee to an order.
-	 *
-	 * @since 4.6.0
-	 * @deprecated 5.5.0
-	 *
-	 * @param \WC_Order $order the order object
-	 * @param object $fee the fee to add
-	 * @return int the order item ID
-	 */
-	public static function add_fee( \WC_Order $order, $fee ) {
-
-		wc_deprecated_function( __METHOD__, '5.5.0', 'WC_Order::add_item()' );
-
-		$item = new \WC_Order_Item_Fee();
-
-		$item->set_props( [
-			'name'      => $fee->name,
-			'tax_class' => $fee->taxable ? $fee->tax_class : 0,
-			'total'     => $fee->amount,
-			'total_tax' => $fee->tax,
-			'taxes'     => [
-				'total' => $fee->tax_data,
-			],
-			'order_id'  => $order->get_id(),
-		] );
-
-		$item->save();
-
-		$order->add_item( $item );
-
-		return $item->get_id();
-	}
-
-
-	/**
-	 * Adds shipping line to order.
-	 *
-	 * Order item CRUD compatibility method to add a shipping line to an order.
-	 *
-	 * @since 4.7.0
-	 * @deprecated 5.5.0
-	 *
-	 * @param \WC_Order $order order object
-	 * @param \WC_Shipping_Rate $shipping_rate shipping rate to add
-	 * @return int the order item ID
-	 */
-	public static function add_shipping( \WC_Order $order, $shipping_rate ) {
-
-		wc_deprecated_function( __METHOD__, '5.5.0', 'WC_Order::add_item()' );
-
-		$item = new \WC_Order_Item_Shipping();
-
-		$item->set_props( [
-			'method_title' => $shipping_rate->label,
-			'method_id'    => $shipping_rate->id,
-			'total'        => wc_format_decimal( $shipping_rate->cost ),
-			'taxes'        => $shipping_rate->taxes,
-			'order_id'     => $order->get_id(),
-		] );
-
-		foreach ( $shipping_rate->get_meta_data() as $key => $value ) {
-			$item->add_meta_data( $key, $value, true );
-			$item->save_meta_data();
-		}
-
-		$item->save();
-
-		$order->add_item( $item );
-
-		return $item->get_id();
-	}
-
-
-	/**
-	 * Adds tax line to an order.
-	 *
-	 * Order item CRUD compatibility method to add a tax line to an order.
-	 *
-	 * @since 4.7.0
-	 * @deprecated 5.5.0
-	 *
-	 * @param \WC_Order $order order object
-	 * @param int $tax_rate_id tax rate ID
-	 * @param int|float $tax_amount cart tax amount
-	 * @param int|float $shipping_tax_amount shipping tax amount
-	 * @return int order item ID
-	 * @throws \WC_Data_Exception
-	 *
-	 */
-	public static function add_tax( \WC_Order $order, $tax_rate_id, $tax_amount = 0, $shipping_tax_amount = 0 ) {
-
-		wc_deprecated_function( __METHOD__, '5.5.0', 'WC_Order::add_item()' );
-
-		$item = new \WC_Order_Item_Tax();
-
-		$item->set_props( [
-			'rate_id'            => $tax_rate_id,
-			'tax_total'          => $tax_amount,
-			'shipping_tax_total' => $shipping_tax_amount,
-		] );
-
-		$item->set_rate( $tax_rate_id );
-		$item->set_order_id( $order->get_id() );
-		$item->save();
-
-		$order->add_item( $item );
-
-		return $item->get_id();
-	}
-
-
-	/**
-	 * Updates an order coupon.
-	 *
-	 * Order item CRUD compatibility method to update an order coupon.
-	 *
-	 * @since 4.6.0
-	 * @deprecated 5.5.0
-	 *
-	 * @param \WC_Order $order the order object
-	 * @param int|\WC_Order_Item $item the order item ID
-	 * @param array $args {
-	 *     The coupon item args.
-	 *
-	 *     @type string $code         the coupon code
-	 *     @type float  $discount     the coupon discount amount
-	 *     @type float  $discount_tax the coupon discount tax amount
-	 * }
-	 * @return int|bool the order item ID or false on failure
-	 * @throws \WC_Data_Exception
-	 */
-	public static function update_coupon( \WC_Order $order, $item, $args ) {
-
-		wc_deprecated_function( __METHOD__, '5.5.0', 'WC_Order_Item_Coupon' );
-
-		if ( is_numeric( $item ) ) {
-			$item = $order->get_item( $item );
-		}
-
-		if ( ! is_object( $item ) || ! $item->is_type( 'coupon' ) ) {
-			return false;
-		}
-
-		if ( ! $order->get_id() ) {
-			$order->save();
-		}
-
-		$item->set_order_id( $order->get_id() );
-		$item->set_props( $args );
-		$item->save();
-
-		return $item->get_id();
-	}
-
-
-	/**
-	 * Updates an order fee.
-	 *
-	 * Order item CRUD compatibility method to update an order fee.
-	 *
-	 * @since 4.6.0
-	 * @deprecated 5.5.0
-	 *
-	 * @param \WC_Order $order the order object
-	 * @param int|\WC_Order_Item $item the order item ID
-	 * @param array $args {
-	 *     The fee item args.
-	 *
-	 *     @type string $name       the fee name
-	 *     @type string $tax_class  the fee's tax class
-	 *     @type float  $line_total the fee total amount
-	 *     @type float  $line_tax   the fee tax amount
-	 * }
-	 * @return int|bool the order item ID or false on failure
-	 * @throws \WC_Data_Exception
-	 */
-	public static function update_fee( \WC_Order $order, $item, $args ) {
-
-		wc_deprecated_function( __METHOD__, '5.5.0', 'WC_Order_Item_Fee' );
-
-		if ( is_numeric( $item ) ) {
-			$item = $order->get_item( $item );
-		}
-
-		if ( ! is_object( $item ) || ! $item->is_type( 'fee' ) ) {
-			return false;
-		}
-
-		if ( ! $order->get_id() ) {
-			$order->save();
-		}
-
-		$item->set_order_id( $order->get_id() );
-		$item->set_props( $args );
-		$item->save();
-
-		return $item->get_id();
-	}
-
-
-	/**
-	 * Reduces stock levels for products in order.
-	 *
-	 * @since 4.6.0
-	 * @deprecated 5.5.0
-	 *
-	 * @param \WC_Order $order the order object
-	 */
-	public static function reduce_stock_levels( \WC_Order $order ) {
-
-		wc_deprecated_function( __METHOD__, '5.5.0', 'wc_reduce_stock_levels()' );
-
-		wc_reduce_stock_levels( $order->get_id() );
-	}
-
-
-	/**
-	 * Updates total product sales count for a given order.
-	 *
-	 * @since 4.6.0
-	 * @deprecated 5.5.0
-	 *
-	 * @param \WC_Order $order the order object
-	 */
-	public static function update_total_sales_counts( \WC_Order $order ) {
-
-		wc_deprecated_function( __METHOD__, '5.5.0', 'wc_update_total_sales_counts()' );
-
-		wc_update_total_sales_counts( $order->get_id() );
-	}
-
-
-	/**
-	 * Determines if an order has an available shipping address.
-	 *
-	 * @since 4.6.1
-	 * @deprecated 5.5.0
-	 *
-	 * @param \WC_Order $order order object
-	 * @return bool
-	 */
-	public static function has_shipping_address( \WC_Order $order ) {
-
-		wc_deprecated_function( __METHOD__, '5.5.0', 'WC_Order::has_shipping_address()' );
-
-		return $order->has_shipping_address();
-	}
-
-
-	/**
-	 * Gets the formatted meta data for an order item.
+	 * Gets the formatted metadata for an order item.
 	 *
 	 * @since 4.6.5
-	 *
-	 * @deprecated prefer using {@see \WC_Order_Item::get_formatted_meta_data()}
+	 * @deprecated 5.11.0
 	 *
 	 * @param \WC_Order_Item $item order item object
 	 * @param string $hide_prefix prefix for meta that is considered hidden
@@ -515,9 +87,6 @@
 	 *
 	 * @since x.y.z
 	 *
-<<<<<<< HEAD
-	 * @param \WC_Order $order order object
-=======
 	 * @return string
 	 */
 	public static function get_orders_screen_url() : string {
@@ -539,17 +108,13 @@
 	 * @since 5.0.1
 	 *
 	 * @param \WC_Order|int $order order object or ID
->>>>>>> 6f58b7cf
 	 * @return string
 	 */
 	public static function get_edit_order_url( $order ) : string {
 
-<<<<<<< HEAD
-=======
 		$order_id = $order instanceof \WC_Order ? $order->get_id() : $order;
 		$order_id = max((int) $order_id, 0);
 
->>>>>>> 6f58b7cf
 		if ( SV_WC_Plugin_Compatibility::is_wc_version_gte( '3.3' ) ) {
 			$order_url = OrderUtil::get_order_admin_edit_url( $order_id );
 		} else {
