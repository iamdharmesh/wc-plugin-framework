<?php
/**
 * WooCommerce Plugin Framework
 *
 * This source file is subject to the GNU General Public License v3.0
 * that is bundled with this package in the file license.txt.
 * It is also available through the world-wide-web at this URL:
 * http://www.gnu.org/licenses/gpl-3.0.html
 * If you did not receive a copy of the license and are unable to
 * obtain it through the world-wide-web, please send an email
 * to license@skyverge.com so we can send you a copy immediately.
 *
 * DISCLAIMER
 *
 * Do not edit or add to this file if you wish to upgrade the plugin to newer
 * versions in the future. If you wish to customize the plugin for your
 * needs please refer to http://www.skyverge.com
 *
 * @package   SkyVerge/WooCommerce/Plugin/Classes
 * @author    SkyVerge
 * @copyright Copyright (c) 2013-2020, SkyVerge, Inc.
 * @license   http://www.gnu.org/licenses/gpl-3.0.html GNU General Public License v3.0
 */

namespace SkyVerge\WooCommerce\PluginFramework\v5_6_1\Settings_API;

defined( 'ABSPATH' ) or exit;

if ( ! class_exists( '\\SkyVerge\\WooCommerce\\PluginFramework\\v5_6_1\\Settings_API\\Setting' ) ) :

/**
 * The base setting object.
 *
 * @since x.y.z
 */
class Setting {


<<<<<<< HEAD
	/** @var string unique setting ID */
	protected $id;

	/** @var string setting type */
	protected $type;

	/** @var string setting name */
	protected $name;

	/** @var string setting description */
	protected $description;

	/** @var bool whether the setting holds an array of multiple values */
	protected $is_multi = false;

	/** @var array valid setting options */
	protected $options = [];

	/** @var int|float|string|bool|array setting default value */
	protected $default;

	/** @var int|float|string|bool|array setting current value */
	protected $value;

	/** @var Control control object */
	protected $control;


	/** Setter Methods ************************************************************************************************/


	/**
	 * Sets the setting ID.
	 *
	 * @since x.y.z
	 *
	 * @param string $id
	 */
	public function set_id( $id ) {
		$this->id = $id;
	}


	/**
	 * Sets the setting type.
	 *
	 * @since x.y.z
	 *
	 * @param string $type
	 */
	public function set_type( $type ) {
		$this->type = $type;
	}


	/**
	 * Sets the setting name.
	 *
	 * @since x.y.z
	 *
	 * @param string $name
	 */
	public function set_name( $name ) {
		$this->name = $name;
	}


	/**
	 * Sets the setting description.
	 *
	 * @since x.y.z
	 *
	 * @param string $description
	 */
	public function set_description( $description ) {
		$this->description = $description;
	}


	/**
	 * Sets whether the setting holds an array of multiple values.
	 *
	 * @since x.y.z
	 *
	 * @param bool $is_multi
	 */
	public function set_is_multi( $is_multi ) {
		$this->is_multi = $is_multi;
	}


	/**
	 * Sets the setting options.
	 *
	 * @since x.y.z
	 *
	 * @param array $options
	 */
	public function set_options( $options ) {
		$this->options = $options;
	}


	/**
	 * Sets the setting default value.
	 *
	 * @since x.y.z
	 *
	 * @param array|bool|float|int|string $default
	 */
	public function set_default( $default ) {
		$this->default = $default;
	}


	/**
	 * Sets the setting current value.
	 *
	 * @since x.y.z
	 *
	 * @param array|bool|float|int|string $value
	 */
	public function set_value( $value ) {
		$this->value = $value;
	}


	/**
	 * Sets the setting control.
	 *
	 * @since x.y.z
	 *
	 * @param Control $control
	 */
	public function set_control( $control ) {
		$this->control = $control;
	}


	/** Getter Methods ************************************************************************************************/


	/**
	 * Gets the setting ID.
	 *
	 * @since x.y.z
	 *
	 * @return string
	 */
	public function get_id() {
		return $this->id;
	}


	/**
	 * Gets the setting type.
	 *
	 * @since x.y.z
	 *
	 * @return string
	 */
	public function get_type() {
		return $this->type;
	}


	/**
	 * Gets the setting name.
	 *
	 * @since x.y.z
	 *
	 * @return string
	 */
	public function get_name() {
		return $this->name;
	}


	/**
	 * Gets the setting description.
	 *
	 * @since x.y.z
	 *
	 * @return string
	 */
	public function get_description() {
		return $this->description;
	}


	/**
	 * Returns whether the setting holds an array of multiple values.
	 *
	 * @since x.y.z
	 *
	 * @return bool
	 */
	public function is_is_multi() {
		return $this->is_multi;
	}


	/**
	 * Gets the setting options.
	 *
	 * @since x.y.z
	 *
	 * @return array
	 */
	public function get_options() {
		return $this->options;
	}


	/**
	 * Gets the setting default value.
	 *
	 * @since x.y.z
	 *
	 * @return array|bool|float|int|string
	 */
	public function get_default() {
		return $this->default;
	}


	/**
	 * Gets the setting current value.
	 *
	 * @since x.y.z
	 *
	 * @return array|bool|float|int|string
	 */
	public function get_value() {
		return $this->value;
	}


	/**
	 * Gets the setting control.
	 *
	 * @since x.y.z
	 *
	 * @return Control
	 */
	public function get_control() {
		return $this->control;
	}
=======
	/** @var string the string setting type */
	const TYPE_STRING = 'string';

	/** @var string the URL setting type */
	const TYPE_URL = 'url';

	/** @var string the email setting type */
	const TYPE_EMAIL = 'email';

	/** @var string the integer setting type */
	const TYPE_INTEGER = 'integer';

	/** @var string the float setting type */
	const TYPE_FLOAT = 'float';

	/** @var string the boolean setting type */
	const TYPE_BOOLEAN = 'boolean';
>>>>>>> 1b692de5


}

endif;<|MERGE_RESOLUTION|>--- conflicted
+++ resolved
@@ -36,7 +36,25 @@
 class Setting {
 
 
-<<<<<<< HEAD
+	/** @var string the string setting type */
+	const TYPE_STRING = 'string';
+
+	/** @var string the URL setting type */
+	const TYPE_URL = 'url';
+
+	/** @var string the email setting type */
+	const TYPE_EMAIL = 'email';
+
+	/** @var string the integer setting type */
+	const TYPE_INTEGER = 'integer';
+
+	/** @var string the float setting type */
+	const TYPE_FLOAT = 'float';
+
+	/** @var string the boolean setting type */
+	const TYPE_BOOLEAN = 'boolean';
+
+
 	/** @var string unique setting ID */
 	protected $id;
 
@@ -285,25 +303,6 @@
 	public function get_control() {
 		return $this->control;
 	}
-=======
-	/** @var string the string setting type */
-	const TYPE_STRING = 'string';
-
-	/** @var string the URL setting type */
-	const TYPE_URL = 'url';
-
-	/** @var string the email setting type */
-	const TYPE_EMAIL = 'email';
-
-	/** @var string the integer setting type */
-	const TYPE_INTEGER = 'integer';
-
-	/** @var string the float setting type */
-	const TYPE_FLOAT = 'float';
-
-	/** @var string the boolean setting type */
-	const TYPE_BOOLEAN = 'boolean';
->>>>>>> 1b692de5
 
 
 }
