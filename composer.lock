--- conflicted
+++ resolved
@@ -1,15 +1,10 @@
 {
     "_readme": [
         "This file locks the dependencies of your project to a known state",
-        "Read more about it at https://getcomposer.org/doc/01-basic-usage.md#composer-lock-the-lock-file",
+        "Read more about it at http://getcomposer.org/doc/01-basic-usage.md#composer-lock-the-lock-file",
         "This file is @generated automatically"
     ],
-<<<<<<< HEAD
-    "hash": "5882a37ab8509faf7341ff9e953e45c8",
-=======
-    "hash": "fb48e39381f1916254e9c70f1776060b",
-    "content-hash": "e2b18005d059eea0c4512f3ba78a933a",
->>>>>>> cd09de2a
+    "hash": "a74fa460bc3c6efa4718d86343bf85c4",
     "packages": [],
     "packages-dev": [
         {
@@ -57,7 +52,6 @@
         },
         {
             "name": "antecedent/patchwork",
-<<<<<<< HEAD
             "version": "1.4.0",
             "source": {
                 "type": "git",
@@ -68,18 +62,6 @@
                 "type": "zip",
                 "url": "https://api.github.com/repos/antecedent/patchwork/zipball/e7b7f0104f0602d57c7085f3bf858ba171a81aef",
                 "reference": "e7b7f0104f0602d57c7085f3bf858ba171a81aef",
-=======
-            "version": "1.4.2",
-            "source": {
-                "type": "git",
-                "url": "https://github.com/antecedent/patchwork.git",
-                "reference": "f691893db7111eb858f0e4b7b8d4b9c4143848c8"
-            },
-            "dist": {
-                "type": "zip",
-                "url": "https://api.github.com/repos/antecedent/patchwork/zipball/f691893db7111eb858f0e4b7b8d4b9c4143848c8",
-                "reference": "f691893db7111eb858f0e4b7b8d4b9c4143848c8",
->>>>>>> cd09de2a
                 "shasum": ""
             },
             "require": {
@@ -101,11 +83,7 @@
                     "email": "ignas.rudaitis@gmail.com"
                 }
             ],
-<<<<<<< HEAD
             "description": "Monkey-patching for PHP, in PHP.",
-=======
-            "description": "Method redefinition (monkey-patching) functionality for PHP.",
->>>>>>> cd09de2a
             "keywords": [
                 "aop",
                 "aspect",
@@ -115,11 +93,7 @@
                 "runkit",
                 "testing"
             ],
-<<<<<<< HEAD
             "time": "2016-01-15 21:23:51"
-=======
-            "time": "2016-02-22 05:07:12"
->>>>>>> cd09de2a
         },
         {
             "name": "doctrine/instantiator",
@@ -1771,8 +1745,6 @@
             "description": "Symfony Yaml Component",
             "homepage": "https://symfony.com",
             "time": "2016-02-02 13:44:19"
-<<<<<<< HEAD
-=======
         },
         {
             "name": "whatthejeff/fab",
@@ -1942,7 +1914,6 @@
                 "tests"
             ],
             "time": "2014-02-12 22:16:49"
->>>>>>> cd09de2a
         }
     ],
     "aliases": [],
