{
    "require-dev": {
        "10up/wp_mock": "dev-master",
        "phpunit/phpunit": "4.7.*",
        "satooshi/php-coveralls": "dev-master",
<<<<<<< HEAD
        "antecedent/patchwork": "1.4.0"
=======
        "whatthejeff/nyancat-phpunit-resultprinter": "~1.2"
>>>>>>> cd09de2a
    }
}<|MERGE_RESOLUTION|>--- conflicted
+++ resolved
@@ -3,10 +3,7 @@
         "10up/wp_mock": "dev-master",
         "phpunit/phpunit": "4.7.*",
         "satooshi/php-coveralls": "dev-master",
-<<<<<<< HEAD
-        "antecedent/patchwork": "1.4.0"
-=======
+        "antecedent/patchwork": "1.4.0",
         "whatthejeff/nyancat-phpunit-resultprinter": "~1.2"
->>>>>>> cd09de2a
     }
 }