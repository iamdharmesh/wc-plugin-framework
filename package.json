{
  "name": "wc-plugin-framework",
  "version": "5.10.0",
  "title": "WooCommerce Plugin Framework",
  "author": "SkyVerge Team",
  "homepage": "https://github.com/skyverge/wc-plugin-framework#readme",
  "repository": {
    "type": "git",
    "url": "https://github.com/skyverge/wc-plugin-framework.git"
  },
  "license": "GPL-3.0",
  "bugs": {
    "url": "https://github.com/skyverge/wc-plugin-framework/issues"
  },
  "engines": {
    "node": ">= 0.10.0"
  },
  "scripts": {
    "clean": "rimraf woocommerce/payment-gateway/assets/js/admin/dist && rimraf woocommerce/payment-gateway/assets/js/frontend/dist",
    "build:parcel": "parcel build 'woocommerce/payment-gateway/assets/js/admin/*.js' 'woocommerce/payment-gateway/assets/js/admin/*.coffee' --out-dir woocommerce/payment-gateway/assets/js/admin/dist && parcel build 'woocommerce/payment-gateway/assets/js/frontend/*.js' 'woocommerce/payment-gateway/assets/js/frontend/*.coffee' --out-dir woocommerce/payment-gateway/assets/js/frontend/dist",
    "build": "grunt default && npm run build:parcel"
  },
  "devDependencies": {
<<<<<<< HEAD
    "coffeescript": "^2.5.1",
=======
>>>>>>> f3ef9246
    "gettext-parser": "^1.4.0",
    "grunt": "~0.4.5",
    "grunt-contrib-clean": "~0.6.0",
    "grunt-contrib-coffee": "~0.13.0",
    "grunt-contrib-sass": "~0.9.2",
    "grunt-newer": "~1.1.1",
    "grunt-notify": "^0.4.5",
    "grunt-potomo": "^3.5.0",
    "grunt-shell": "^1.3.1",
    "grunt-text-replace": "^0.4.0",
    "grunt-wp-i18n": "^0.5.4",
    "load-grunt-tasks": "~3.2.0",
    "parcel-bundler": "^1.12.4",
    "rimraf": "^3.0.2",
    "time-grunt": "~1.2.1",
    "underscore": "~1.8.3",
    "underscore.string": "~3.3.5"
  }
}<|MERGE_RESOLUTION|>--- conflicted
+++ resolved
@@ -21,10 +21,7 @@
     "build": "grunt default && npm run build:parcel"
   },
   "devDependencies": {
-<<<<<<< HEAD
     "coffeescript": "^2.5.1",
-=======
->>>>>>> f3ef9246
     "gettext-parser": "^1.4.0",
     "grunt": "~0.4.5",
     "grunt-contrib-clean": "~0.6.0",
