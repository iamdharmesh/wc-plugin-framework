<?php

use SkyVerge\WooCommerce\PluginFramework\v5_6_1 as Framework;
use SkyVerge\WooCommerce\PluginFramework\v5_6_1\Settings_API\Abstract_Settings;
use SkyVerge\WooCommerce\PluginFramework\v5_6_1\Settings_API\Setting;

/**
 * Tests for the Abstract_Settings class.
 *
 * @see \SkyVerge\WooCommerce\PluginFramework\v5_6_1\Settings_API\Abstract_Settings
 */
class AbstractSettingsTest extends \Codeception\TestCase\WPTestCase {


	/** @var \IntegrationTester */
	protected $tester;


	/** @var Abstract_Settings */
	protected $settings;


	protected function _before() {

		require_once 'woocommerce/Settings_API/Abstract_Settings.php';
		require_once 'woocommerce/Settings_API/Control.php';
		require_once 'woocommerce/Settings_API/Setting.php';
	}


	protected function _after() {

	}


	/** Tests *********************************************************************************************************/


	/** @see Abstract_Settings::get_id() */
	public function test_get_id() {

		$this->assertEquals( 'test-plugin', $this->get_settings_instance()->get_id() );
	}


	/**
	 * @see Abstract_Settings::register_setting()
	 * @see Abstract_Settings::get_setting()
	 */
	public function test_register_setting() {

		$this->assertTrue( $this->get_settings_instance()->register_setting( 'test-setting-d', Setting::TYPE_EMAIL, [
			'name'        => 'Test Setting D',
			'description' => 'Description of setting D',
		] ) );

		$this->assertInstanceOf( Setting::class, $this->get_settings_instance()->get_setting( 'test-setting-d' ) );

		// existing setting ID
		$this->assertFalse( $this->get_settings_instance()->register_setting( 'test-setting-d', Setting::TYPE_EMAIL, [
			'name'        => 'Test Setting D',
			'description' => 'Description of setting D',
		] ) );

		// invalid setting type
		$this->assertFalse( $this->get_settings_instance()->register_setting( 'test-setting-e', 'invalid-type', [
			'name'        => 'Test Setting E',
			'description' => 'Description of setting E',
		] ) );

		$this->assertNull( $this->get_settings_instance()->get_setting( 'test-setting-e' ) );
	}


	/**
	 * @see Abstract_Settings::load_settings()
	 *
	 * Stored values are defined in get_settings_instance().
	 */
	public function test_load_settings() {

		$this->get_settings_instance()->register_setting( 'test-setting-d', Setting::TYPE_EMAIL, [
			'name'        => 'Test Setting D',
			'description' => 'Description of setting D',
		] );


		$this->assertSame( 'something', $this->get_settings_instance()->get_setting( 'test-setting-a' )->get_value() );
		$this->assertSame( 1729, $this->get_settings_instance()->get_setting( 'test-setting-b' )->get_value() );
		$this->assertSame( true, $this->get_settings_instance()->get_setting( 'test-setting-c' )->get_value() );
		$this->assertSame( null, $this->get_settings_instance()->get_setting( 'test-setting-d' )->get_value() );
	}


	/**
	 * @see Abstract_Settings::unregister_setting()
	 * @see Abstract_Settings::get_setting()
	 */
	public function test_unregister_setting() {

		$this->assertInstanceOf( Setting::class, $this->get_settings_instance()->get_setting( 'test-setting-a' ) );

		$this->get_settings_instance()->unregister_setting( 'test-setting-a' );

		$this->assertNull( $this->get_settings_instance()->get_setting( 'test-setting-a' ) );
	}


	/**
	 * @see Abstract_Settings::get_settings()
	 *
	 * @param array $ids settings IDs to get
	 * @param array $expected_ids expected settings IDs to retrieve
	 *
	 * @dataProvider provider_get_settings
	 */
	public function test_get_settings( $ids, $expected_ids ) {

		$settings = $this->get_settings_instance()->get_settings( $ids );

		$this->assertEquals( array_keys( $settings ), $expected_ids );
	}


	/** @see test_get_settings() */
	public function provider_get_settings() {

		return [
			[ [ 'test-setting-a', 'test-setting-b' ], [ 'test-setting-a', 'test-setting-b' ] ],
			[ [], [ 'test-setting-a', 'test-setting-b', 'test-setting-c' ] ],
			[ [ 'test-setting-x' ], [] ],
		];
	}


	/** @see Abstract_Settings::delete_value() */
	public function test_delete_value() {

		$setting = $this->get_settings_instance()->get_setting( 'test-setting-a' );

		$setting->set_value( 'something' );
		$this->get_settings_instance()->save( 'test-setting-a' );

		$option_name = $this->get_settings_instance()->get_option_name_prefix() . '_' . $setting->get_id();

		$this->assertNotEmpty( $setting->get_value() );
		$this->assertNotEmpty( get_option( $option_name ) );

		$this->get_settings_instance()->delete_value( $setting->get_id() );

		$this->assertNull( $setting->get_value() );
		$this->assertFalse( get_option( $option_name ) );
	}


	/** @see Abstract_Settings::save() */
	public function test_save() {

		$setting_a = $this->get_settings_instance()->get_setting( 'test-setting-a' );
		$setting_b = $this->get_settings_instance()->get_setting( 'test-setting-b' );

		$option_name_a = $this->get_settings_instance()->get_option_name_prefix() . '_' . $setting_a->get_id();
		update_option( $option_name_a, 'old value' );

		$option_name_b = $this->get_settings_instance()->get_option_name_prefix() . '_' . $setting_b->get_id();
		update_option( $option_name_b, - 1 );

		$setting_a->set_value( 'new value' );
		$setting_b->set_value( 2 );

		$this->assertEquals( 'new value', $setting_a->get_value() );
		$this->assertEquals( 'old value', get_option( $option_name_a ) );

		$this->assertEquals( 2, $setting_b->get_value() );
		$this->assertEquals( - 1, get_option( $option_name_b ) );

		$this->get_settings_instance()->save();

		$this->assertEquals( 'new value', $setting_a->get_value() );
		$this->assertEquals( 'new value', get_option( $option_name_a ) );
		$this->assertEquals( 2, $setting_b->get_value() );
		$this->assertEquals( 2, get_option( $option_name_b ) );
	}


	/** @see Abstract_Settings::save() */
	public function test_save_single_setting() {

		$setting_a = $this->get_settings_instance()->get_setting( 'test-setting-a' );
		$setting_b = $this->get_settings_instance()->get_setting( 'test-setting-b' );

		$option_name_a = $this->get_settings_instance()->get_option_name_prefix() . '_' . $setting_a->get_id();
		update_option( $option_name_a, 'old value' );

		$option_name_b = $this->get_settings_instance()->get_option_name_prefix() . '_' . $setting_b->get_id();
		update_option( $option_name_b, - 1 );

		$setting_a->set_value( 'new value' );
		$setting_b->set_value( 2 );

		$this->assertEquals( 'new value', $setting_a->get_value() );
		$this->assertEquals( 'old value', get_option( $option_name_a ) );

		$this->assertEquals( 2, $setting_b->get_value() );
		$this->assertEquals( - 1, get_option( $option_name_b ) );

		$this->get_settings_instance()->save( 'test-setting-a' );

		$this->assertEquals( 'new value', $setting_a->get_value() );
		$this->assertEquals( 'new value', get_option( $option_name_a ) );
		$this->assertEquals( 2, $setting_b->get_value() );
		$this->assertEquals( - 1, get_option( $option_name_b ) );
	}


	/** @see Abstract_Settings::delete_value() */
	public function test_delete_value_exception() {

		$this->expectException( Framework\SV_WC_Plugin_Exception::class );

		$this->get_settings_instance()->delete_value( 'not_a_setting' );
	}


	/** @see Abstract_Settings::get_value_for_database() */
	public function test_get_value_for_database() {

		// TODO: implement this test when save() is available {WV 2020-03-20}
		$this->markTestSkipped();
	}


	/**
	 * @see Abstract_Settings::get_value_from_database()
	 *
	 * @param mixed $value the value stored in the database
	 * @param mixed $expected_value the converted value
	 * @param string $type the setting type
	 *
	 * @dataProvider provider_get_value_from_database
	 */
	public function test_get_value_from_database( $value, $expected_value, $type ) {

		$setting = new Setting();
		$setting->set_type( $type );

		$method  = new ReflectionMethod( Abstract_Settings::class, 'get_value_from_database' );
		$method->setAccessible( true );

		$this->assertSame( $expected_value, $method->invokeArgs( $this->get_settings_instance(), [ $value, $setting ] ) );
	}


	/** @see test_get_value_from_database() */
	public function provider_get_value_from_database() {

		require_once 'woocommerce/Settings_API/Setting.php';

		return [
			[ '12345', 12345, Setting::TYPE_INTEGER ],
			[ '12.45', 12,    Setting::TYPE_INTEGER ],
			[ '0',     0,     Setting::TYPE_INTEGER ],
			[ 'hello', null,  Setting::TYPE_INTEGER ],
			[ null,    null,  Setting::TYPE_INTEGER ],
			[ '',      null,  Setting::TYPE_INTEGER ],

			[ '12345', 12345.0, Setting::TYPE_FLOAT ],
			[ '12.45', 12.45,   Setting::TYPE_FLOAT ],
			[ '0',     0.0,     Setting::TYPE_FLOAT ],
			[ 'hello', null,    Setting::TYPE_FLOAT ],
			[ null,    null,    Setting::TYPE_FLOAT ],
			[ '',      null,    Setting::TYPE_FLOAT ],

			[ 'yes', true,  Setting::TYPE_BOOLEAN ],
			[ 'no',  false, Setting::TYPE_BOOLEAN ],
			[ '1',   true,  Setting::TYPE_BOOLEAN ],
			[ '0',   false, Setting::TYPE_BOOLEAN ],
			[ 'hey', false, Setting::TYPE_BOOLEAN ],
			[ null,  null,  Setting::TYPE_BOOLEAN ],
			[ '',    false, Setting::TYPE_BOOLEAN ],
		];
	}


	/** @see Abstract_Settings::get_setting_types() */
	public function test_get_setting_types() {

		$this->assertIsArray( $this->get_settings_instance()->get_setting_types() );

		add_filter( "wc_{$this->get_settings_instance()->get_id()}_settings_api_setting_types", function() {

			return [ 'my_type' ];
		} );

		$this->assertEquals( [ 'my_type' ], $this->get_settings_instance()->get_setting_types() );
	}


	/** @see Abstract_Settings::get_control_types() */
	public function test_get_control_types() {

		$this->assertIsArray( $this->get_settings_instance()->get_control_types() );

		add_filter( "wc_{$this->get_settings_instance()->get_id()}_settings_api_control_types", function() {

			return [ 'my_type' ];
		} );

		$this->assertEquals( [ 'my_type' ], $this->get_settings_instance()->get_control_types() );
	}


	/** Helper methods ************************************************************************************************/


	/**
	 * Gets the settings instance.
	 *
	 * @return Abstract_Settings
	 */
	protected function get_settings_instance() {

		if ( null === $this->settings ) {

			$this->settings = new class( 'test-plugin' ) extends Abstract_Settings {


				protected function register_settings() {

					$this->register_setting( 'test-setting-a', Setting::TYPE_STRING, [
						'name'        => 'Test Setting A',
						'description' => 'Description of setting A',
					] );

					$this->register_setting( 'test-setting-b', Setting::TYPE_INTEGER, [
						'name'        => 'Test Setting B',
						'description' => 'Description of setting B',
						'default'     => 3600,
					] );

					$this->register_setting( 'test-setting-c', Setting::TYPE_BOOLEAN, [
						'name'        => 'Test Setting C',
						'description' => 'Description of setting C',
						'default'     => true,
					] );
<<<<<<< HEAD

					// TODO: remove when save() is available
					$this->settings['test-setting-a']->set_value( 'example' );

					update_option( "{$this->get_option_name_prefix()}_{$this->settings['test-setting-a']->get_id()}", 'something' );
					update_option( "{$this->get_option_name_prefix()}_{$this->settings['test-setting-b']->get_id()}", '1729' );
					update_option( "{$this->get_option_name_prefix()}_{$this->settings['test-setting-c']->get_id()}", 'yes' );
=======
				}


				/**
				 * TODO: remove when load_settings() is implemented in Framework\Settings_API\Abstract_Settings {WV 2020-03-20}
				 */
				protected function load_settings() {

>>>>>>> 38485163
				}


			};
		}

		return $this->settings;
	}


}<|MERGE_RESOLUTION|>--- conflicted
+++ resolved
@@ -83,7 +83,6 @@
 			'name'        => 'Test Setting D',
 			'description' => 'Description of setting D',
 		] );
-
 
 		$this->assertSame( 'something', $this->get_settings_instance()->get_setting( 'test-setting-a' )->get_value() );
 		$this->assertSame( 1729, $this->get_settings_instance()->get_setting( 'test-setting-b' )->get_value() );
@@ -343,24 +342,10 @@
 						'description' => 'Description of setting C',
 						'default'     => true,
 					] );
-<<<<<<< HEAD
-
-					// TODO: remove when save() is available
-					$this->settings['test-setting-a']->set_value( 'example' );
 
 					update_option( "{$this->get_option_name_prefix()}_{$this->settings['test-setting-a']->get_id()}", 'something' );
 					update_option( "{$this->get_option_name_prefix()}_{$this->settings['test-setting-b']->get_id()}", '1729' );
 					update_option( "{$this->get_option_name_prefix()}_{$this->settings['test-setting-c']->get_id()}", 'yes' );
-=======
-				}
-
-
-				/**
-				 * TODO: remove when load_settings() is implemented in Framework\Settings_API\Abstract_Settings {WV 2020-03-20}
-				 */
-				protected function load_settings() {
-
->>>>>>> 38485163
 				}
 
 
