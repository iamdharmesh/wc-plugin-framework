--- conflicted
+++ resolved
@@ -43,7 +43,6 @@
 
 
 	/**
-<<<<<<< HEAD
 	 * Tests that can convert an array of IDs to a comma separated list.
 	 *
 	 * @dataProvider provider_get_escaped_string_list
@@ -58,11 +57,12 @@
 
 
 	/** @see can_get_escaped_string_list **/
-	public function provider_get_escaped_string_list() : array {
+	public function provider_get_escaped_string_list() : array
+	{
 
 		return [
-			'Strings'        => [['foo', 'bar', 'baz'], "'foo', 'bar', 'baz'"],
-			'Mixed content'  => [['foo', 0, 1, '2', -3, '-4.5'], "'foo', '0', '1', '2', '-3', '-4.5'"],
+			'Strings' => [['foo', 'bar', 'baz'], "'foo', 'bar', 'baz'"],
+			'Mixed content' => [['foo', 0, 1, '2', -3, '-4.5'], "'foo', '0', '1', '2', '-3', '-4.5'"],
 		];
 	}
 
@@ -94,13 +94,14 @@
 	}
 
 
-=======
+	/**
 	 * Tests {@see Framework\SV_WC_Helper::format_percentage()}.
+	 *
+	 * @dataProvider provider_format_percentage
 	 *
 	 * @param float|int|string $number the number to format as percentage
 	 * @param string $expected result
 	 *
-	 * @dataProvider provider_format_percentage
 	 */
 	public function test_format_percentage( $number, string $expected ) {
 
@@ -123,5 +124,6 @@
 			[ 1.333333, '133.33%' ],
 		];
 	}
->>>>>>> cd97046a
+
+
 }